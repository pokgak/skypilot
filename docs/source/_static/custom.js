document.addEventListener('DOMContentLoaded', function () {
       var script = document.createElement('script');
       script.src = 'https://widget.kapa.ai/kapa-widget.bundle.js';
       script.setAttribute('data-website-id', '4223d017-a3d2-4b92-b191-ea4d425a23c3');
       script.setAttribute('data-project-name', 'SkyPilot');
       script.setAttribute('data-project-color', '#4C4C4D');
       script.setAttribute('data-project-logo', 'https://avatars.githubusercontent.com/u/109387420?s=100&v=4');
       script.setAttribute('data-modal-disclaimer', 'Results are automatically generated and may be inaccurate or contain inappropriate information. Do not include any sensitive information in your query.\n**To get further assistance, you can chat directly with the development team** by joining the [SkyPilot Slack](https://slack.skypilot.co/).');
       script.setAttribute('data-modal-title', 'SkyPilot Docs AI - Ask a Question.');
       script.setAttribute('data-button-position-bottom', '100px');
       script.setAttribute('data-user-analytics-fingerprint-enabled', 'true');
       script.async = true;
       document.head.appendChild(script);
});

(function(h,o,t,j,a,r){
       h.hj=h.hj||function(){(h.hj.q=h.hj.q||[]).push(arguments)};
       h._hjSettings={hjid:3768396,hjsv:6};
       a=o.getElementsByTagName('head')[0];
       r=o.createElement('script');r.async=1;
       r.src=t+h._hjSettings.hjid+j+h._hjSettings.hjsv;
       a.appendChild(r);
})(window,document,'https://static.hotjar.com/c/hotjar-','.js?sv=');

// New items: add 'new-item' class for for new items.
document.addEventListener('DOMContentLoaded', () => {
    // New items:
    const newItems = [
        { selector: '.toctree-l1 > a', text: 'Many Parallel Jobs' },
        { selector: '.toctree-l2 > a', text: 'HTTPS Encryption' },
        { selector: '.toctree-l1 > a', text: 'Examples' },
<<<<<<< HEAD
        { selector: '.toctree-l3 > a', text: 'DeepSeek-R1 for RAG' },
=======
>>>>>>> 9c8a6122
        { selector: '.toctree-l1 > a', text: 'Workspaces: Isolating Teams' },
    ];
    newItems.forEach(({ selector, text }) => {
        document.querySelectorAll(selector).forEach((el) => {
            if (el.textContent.includes(text)) {
                el.classList.add('new-item');
            }
        });
    });
});

// Remove Previous button from every first page of each tab.
document.addEventListener("DOMContentLoaded", function () {
    if (window.location.pathname.endsWith('/') || window.location.pathname.endsWith('index.html')) {
        var style = document.createElement('style');
        style.innerHTML = '.prev-next-area a.left-prev { display: none; }';
        document.head.appendChild(style);
    }
});<|MERGE_RESOLUTION|>--- conflicted
+++ resolved
@@ -29,10 +29,6 @@
         { selector: '.toctree-l1 > a', text: 'Many Parallel Jobs' },
         { selector: '.toctree-l2 > a', text: 'HTTPS Encryption' },
         { selector: '.toctree-l1 > a', text: 'Examples' },
-<<<<<<< HEAD
-        { selector: '.toctree-l3 > a', text: 'DeepSeek-R1 for RAG' },
-=======
->>>>>>> 9c8a6122
         { selector: '.toctree-l1 > a', text: 'Workspaces: Isolating Teams' },
     ];
     newItems.forEach(({ selector, text }) => {
