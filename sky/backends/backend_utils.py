"""Util constants/functions for the backends."""
from datetime import datetime
import enum
import getpass
import json
import os
import pathlib
import pprint
import re
import shlex
import subprocess
import tempfile
import textwrap
import time
import typing
from typing import Any, Dict, List, Optional, Sequence, Set, Tuple, Union
import uuid

import colorama
import filelock
import jinja2
from packaging import version
import requests
from requests import adapters
from requests.packages.urllib3.util import retry as retry_lib
import rich.progress as rich_progress
from typing_extensions import Literal
import yaml

import sky
from sky import authentication as auth
from sky import backends
from sky import check as sky_check
from sky import clouds
from sky import exceptions
from sky import global_user_state
from sky import provision as provision_lib
from sky import serve as serve_lib
from sky import sky_logging
from sky import skypilot_config
from sky import status_lib
from sky.backends import onprem_utils
from sky.provision import instance_setup
from sky.skylet import constants
from sky.skylet import log_lib
from sky.usage import usage_lib
from sky.utils import command_runner
from sky.utils import common_utils
from sky.utils import controller_utils
from sky.utils import env_options
from sky.utils import rich_utils
from sky.utils import subprocess_utils
from sky.utils import timeline
from sky.utils import tpu_utils
from sky.utils import ux_utils

if typing.TYPE_CHECKING:
    from sky import resources
    from sky import task as task_lib
    from sky.backends import cloud_vm_ray_backend
    from sky.backends import local_docker_backend

logger = sky_logging.init_logger(__name__)

# NOTE: keep in sync with the cluster template 'file_mounts'.
SKY_REMOTE_APP_DIR = '~/.sky/sky_app'
SKY_RAY_YAML_REMOTE_PATH = '~/.sky/sky_ray.yml'
# Exclude subnet mask from IP address regex.
IP_ADDR_REGEX = r'\b\d{1,3}\.\d{1,3}\.\d{1,3}\.\d{1,3}(?!/\d{1,2})\b'
SKY_REMOTE_PATH = '~/.sky/wheels'
SKY_USER_FILE_PATH = '~/.sky/generated'

BOLD = '\033[1m'
RESET_BOLD = '\033[0m'

# Do not use /tmp because it gets cleared on VM restart.
_SKY_REMOTE_FILE_MOUNTS_DIR = '~/.sky/file_mounts/'

_LAUNCHED_HEAD_PATTERN = re.compile(r'(\d+) ray[._]head[._]default')
_LAUNCHED_LOCAL_WORKER_PATTERN = re.compile(r'(\d+) node_')
_LAUNCHED_WORKER_PATTERN = re.compile(r'(\d+) ray[._]worker[._]default')
_LAUNCHED_RESERVED_WORKER_PATTERN = re.compile(
    r'(\d+) ray[._]worker[._]reserved')
# Intentionally not using prefix 'rf' for the string format because yapf have a
# bug with python=3.6.
# 10.133.0.5: ray.worker.default,
_LAUNCHING_IP_PATTERN = re.compile(
    r'({}): ray[._]worker[._](?:default|reserved)'.format(IP_ADDR_REGEX))
WAIT_HEAD_NODE_IP_MAX_ATTEMPTS = 3

# We check network connection by going through _TEST_IP_LIST. We may need to
# check multiple IPs because some IPs may be blocked on certain networks.
# Fixed IP addresses are used to avoid DNS lookup blocking the check, for
# machine with no internet connection.
# Refer to: https://stackoverflow.com/questions/3764291/how-can-i-see-if-theres-an-available-and-active-network-connection-in-python # pylint: disable=line-too-long
_TEST_IP_LIST = ['https://1.1.1.1', 'https://8.8.8.8']

# Allow each CPU thread take 2 tasks.
# Note: This value cannot be too small, otherwise OOM issue may occur.
DEFAULT_TASK_CPU_DEMAND = 0.5

# Filelocks for the cluster status change.
CLUSTER_STATUS_LOCK_PATH = os.path.expanduser('~/.sky/.{}.lock')
CLUSTER_STATUS_LOCK_TIMEOUT_SECONDS = 20

# Filelocks for updating cluster's file_mounts.
CLUSTER_FILE_MOUNTS_LOCK_PATH = os.path.expanduser(
    '~/.sky/.{}_file_mounts.lock')
CLUSTER_FILE_MOUNTS_LOCK_TIMEOUT_SECONDS = 10

# Remote dir that holds our runtime files.
_REMOTE_RUNTIME_FILES_DIR = '~/.sky/.runtime_files'

# Include the fields that will be used for generating tags that distinguishes
# the cluster in ray, to avoid the stopped cluster being discarded due to
# updates in the yaml template.
# Some notes on the fields:
# - 'provider' fields will be used for bootstrapping and insert more new items
#   in 'node_config'.
# - keeping the auth is not enough becuase the content of the key file will be
#   used for calculating the hash.
# TODO(zhwu): Keep in sync with the fields used in https://github.com/ray-project/ray/blob/e4ce38d001dbbe09cd21c497fedd03d692b2be3e/python/ray/autoscaler/_private/commands.py#L687-L701
_RAY_YAML_KEYS_TO_RESTORE_FOR_BACK_COMPATIBILITY = {
    'cluster_name', 'provider', 'auth', 'node_config', 'docker'
}
# For these keys, don't use the old yaml's version and instead use the new yaml's.
#  - zone: The zone field of the old yaml may be '1a,1b,1c' (AWS) while the actual
#    zone of the launched cluster is '1a'. If we restore, then on capacity errors
#    it's possible to failover to 1b, which leaves a leaked instance in 1a. Here,
#    we use the new yaml's zone field, which is guaranteed to be the existing zone
#    '1a'.
# - docker_login_config: The docker_login_config field of the old yaml may be
#   outdated or wrong. Users may want to fix the login config if a cluster fails
#   to launch due to the login config.
# - UserData: The UserData field of the old yaml may be outdated, and we want to
#   use the new yaml's UserData field, which contains the authorized key setup as
#   well as the disabling of the auto-update with apt-get.
# - firewall_rule: This is a newly added section for gcp in provider section.
# - security_group: In #2485 we introduces the changed of security group, so we
#   should take the latest security group name.
_RAY_YAML_KEYS_TO_RESTORE_EXCEPTIONS = [
    ('provider', 'availability_zone'),
    # AWS with new provisioner has docker_login_config in the
    # docker field, instead of the provider field.
    ('docker', 'docker_login_config'),
    # Other clouds
    ('provider', 'docker_login_config'),
    ('provider', 'firewall_rule'),
    ('provider', 'security_group', 'GroupName'),
    ('available_node_types', 'ray.head.default', 'node_config', 'UserData'),
    ('available_node_types', 'ray.worker.default', 'node_config', 'UserData'),
]


def is_ip(s: str) -> bool:
    """Returns whether this string matches IP_ADDR_REGEX."""
    return len(re.findall(IP_ADDR_REGEX, s)) == 1


def _get_yaml_path_from_cluster_name(cluster_name: str,
                                     prefix: str = SKY_USER_FILE_PATH) -> str:
    output_path = pathlib.Path(
        prefix).expanduser().resolve() / f'{cluster_name}.yml'
    os.makedirs(output_path.parents[0], exist_ok=True)
    return str(output_path)


def fill_template(template_name: str, variables: Dict,
                  output_path: str) -> None:
    """Create a file from a Jinja template and return the filename."""
    assert template_name.endswith('.j2'), template_name
    template_path = os.path.join(sky.__root_dir__, 'templates', template_name)
    if not os.path.exists(template_path):
        raise FileNotFoundError(f'Template "{template_name}" does not exist.')
    with open(template_path) as fin:
        template = fin.read()
    output_path = os.path.abspath(os.path.expanduser(output_path))
    os.makedirs(os.path.dirname(output_path), exist_ok=True)

    # Write out yaml config.
    j2_template = jinja2.Template(template)
    content = j2_template.render(**variables)
    with open(output_path, 'w') as fout:
        fout.write(content)


def _optimize_file_mounts(yaml_path: str) -> None:
    """Optimize file mounts in the given ray yaml file.

    Runtime files handling:
    List of runtime files to be uploaded to cluster:
      - yaml config (for autostopping)
      - wheel
      - credentials
    Format is {dst: src}.
    """
    yaml_config = common_utils.read_yaml(yaml_path)

    file_mounts = yaml_config.get('file_mounts', {})
    # Remove the file mounts added by the newline.
    if '' in file_mounts:
        assert file_mounts[''] == '', file_mounts['']
        file_mounts.pop('')

    # Putting these in file_mounts hurts provisioning speed, as each file
    # opens/closes an SSH connection.  Instead, we:
    #  - cp them locally into a directory, each with a unique name to avoid
    #    basename conflicts
    #  - upload that directory as a file mount (1 connection)
    #  - use a remote command to move all runtime files to their right places.

    # Local tmp dir holding runtime files.
    local_runtime_files_dir = tempfile.mkdtemp()
    new_file_mounts = {_REMOTE_RUNTIME_FILES_DIR: local_runtime_files_dir}

    # Generate local_src -> unique_name.
    local_source_to_unique_name = {}
    for local_src in file_mounts.values():
        local_source_to_unique_name[local_src] = str(uuid.uuid4())

    # (For remote) Build a command that copies runtime files to their right
    # destinations.
    # NOTE: we copy rather than move, because when launching >1 node, head node
    # is fully set up first, and if moving then head node's files would already
    # move out of _REMOTE_RUNTIME_FILES_DIR, which would cause setting up
    # workers (from the head's files) to fail.  An alternative is softlink
    # (then we need to make sure the usage of runtime files follow links).
    commands = []
    basenames = set()
    for dst, src in file_mounts.items():
        src_basename = local_source_to_unique_name[src]
        dst_basename = os.path.basename(dst)
        dst_parent_dir = os.path.dirname(dst)

        # Validate by asserts here as these files are added by our backend.
        # Our runtime files (wheel, yaml, credentials) do not have backslashes.
        assert not src.endswith('/'), src
        assert not dst.endswith('/'), dst
        assert src_basename not in basenames, (
            f'Duplicated src basename: {src_basename}; mounts: {file_mounts}')
        basenames.add(src_basename)
        # Our runtime files (wheel, yaml, credentials) are not relative paths.
        assert dst_parent_dir, f'Found relative destination path: {dst}'

        mkdir_parent = f'mkdir -p {dst_parent_dir}'
        if os.path.isdir(os.path.expanduser(src)):
            # Special case for directories. If the dst already exists as a
            # folder, directly copy the folder will create a subfolder under
            # the dst.
            mkdir_parent = f'mkdir -p {dst}'
            src_basename = f'{src_basename}/*'
        mv = (f'cp -r {_REMOTE_RUNTIME_FILES_DIR}/{src_basename} '
              f'{dst_parent_dir}/{dst_basename}')
        fragment = f'({mkdir_parent} && {mv})'
        commands.append(fragment)
    postprocess_runtime_files_command = ' && '.join(commands)

    setup_commands = yaml_config.get('setup_commands', [])
    if setup_commands:
        setup_commands[
            0] = f'{postprocess_runtime_files_command}; {setup_commands[0]}'
    else:
        setup_commands = [postprocess_runtime_files_command]

    yaml_config['file_mounts'] = new_file_mounts
    yaml_config['setup_commands'] = setup_commands

    # (For local) Copy all runtime files, including the just-written yaml, to
    # local_runtime_files_dir/.
    # < 0.3s to cp 6 clouds' credentials.
    for local_src in file_mounts.values():
        # cp <local_src> <local_runtime_files_dir>/<unique name of local_src>.
        full_local_src = str(pathlib.Path(local_src).expanduser())
        unique_name = local_source_to_unique_name[local_src]
        # !r to add quotes for paths containing spaces.
        subprocess.run(
            f'cp -r {full_local_src!r} {local_runtime_files_dir}/{unique_name}',
            shell=True,
            check=True)

    common_utils.dump_yaml(yaml_path, yaml_config)


def path_size_megabytes(path: str) -> int:
    """Returns the size of 'path' (directory or file) in megabytes.

    Returns:
        If successful: the size of 'path' in megabytes, rounded down. Otherwise,
        -1.
    """
    resolved_path = pathlib.Path(path).expanduser().resolve()
    git_exclude_filter = ''
    if (resolved_path / command_runner.GIT_EXCLUDE).exists():
        # Ensure file exists; otherwise, rsync will error out.
        #
        # We shlex.quote() because the path may contain spaces:
        #   'my dir/.git/info/exclude'
        # Without quoting rsync fails.
        git_exclude_filter = command_runner.RSYNC_EXCLUDE_OPTION.format(
            shlex.quote(str(resolved_path / command_runner.GIT_EXCLUDE)))
    rsync_command = (f'rsync {command_runner.RSYNC_DISPLAY_OPTION} '
                     f'{command_runner.RSYNC_FILTER_OPTION} '
                     f'{git_exclude_filter} --dry-run {path!r}')
    rsync_output = ''
    try:
        rsync_output = str(subprocess.check_output(rsync_command, shell=True))
    except subprocess.CalledProcessError:
        logger.debug('Command failed, proceeding without estimating size: '
                     f'{rsync_command}')
        return -1
    # 3.2.3:
    #  total size is 250,957,728  speedup is 330.19 (DRY RUN)
    # 2.6.9:
    #  total size is 212627556  speedup is 2437.41
    match = re.search(r'total size is ([\d,]+)', rsync_output)
    if match is not None:
        try:
            total_bytes = int(float(match.group(1).replace(',', '')))
            return total_bytes // (1024**2)
        except ValueError:
            logger.debug('Failed to find "total size" in rsync output. Inspect '
                         f'output of the following command: {rsync_command}')
            pass  # Maybe different rsync versions have different output.
    return -1


class FileMountHelper(object):
    """Helper for handling file mounts."""

    @classmethod
    def wrap_file_mount(cls, path: str) -> str:
        """Prepends ~/<opaque dir>/ to a path to work around permission issues.

        Examples:
        /root/hello.txt -> ~/<opaque dir>/root/hello.txt
        local.txt -> ~/<opaque dir>/local.txt

        After the path is synced, we can later create a symlink to this wrapped
        path from the original path, e.g., in the initialization_commands of the
        ray autoscaler YAML.
        """
        return os.path.join(_SKY_REMOTE_FILE_MOUNTS_DIR, path.lstrip('/'))

    @classmethod
    def make_safe_symlink_command(cls, *, source: str, target: str) -> str:
        """Returns a command that safely symlinks 'source' to 'target'.

        All intermediate directories of 'source' will be owned by $USER,
        excluding the root directory (/).

        'source' must be an absolute path; both 'source' and 'target' must not
        end with a slash (/).

        This function is needed because a simple 'ln -s target source' may
        fail: 'source' can have multiple levels (/a/b/c), its parent dirs may
        or may not exist, can end with a slash, or may need sudo access, etc.

        Cases of <target: local> file mounts and their behaviors:

            /existing_dir: ~/local/dir
              - error out saying this cannot be done as LHS already exists
            /existing_file: ~/local/file
              - error out saying this cannot be done as LHS already exists
            /existing_symlink: ~/local/file
              - overwrite the existing symlink; this is important because `sky
                launch` can be run multiple times
            Paths that start with ~/ and /tmp/ do not have the above
            restrictions; they are delegated to rsync behaviors.
        """
        assert os.path.isabs(source), source
        assert not source.endswith('/') and not target.endswith('/'), (source,
                                                                       target)
        # Below, use sudo in case the symlink needs sudo access to create.
        # Prepare to create the symlink:
        #  1. make sure its dir(s) exist & are owned by $USER.
        dir_of_symlink = os.path.dirname(source)
        commands = [
            # mkdir, then loop over '/a/b/c' as /a, /a/b, /a/b/c.  For each,
            # chown $USER on it so user can use these intermediate dirs
            # (excluding /).
            f'sudo mkdir -p {dir_of_symlink}',
            # p: path so far
            ('(p=""; '
             f'for w in $(echo {dir_of_symlink} | tr "/" " "); do '
             'p=${p}/${w}; sudo chown $USER $p; done)')
        ]
        #  2. remove any existing symlink (ln -f may throw 'cannot
        #     overwrite directory', if the link exists and points to a
        #     directory).
        commands += [
            # Error out if source is an existing, non-symlink directory/file.
            f'((test -L {source} && sudo rm {source} &>/dev/null) || '
            f'(test ! -e {source} || '
            f'(echo "!!! Failed mounting because path exists ({source})"; '
            'exit 1)))',
        ]
        commands += [
            # Link.
            f'sudo ln -s {target} {source}',
            # chown.  -h to affect symlinks only.
            f'sudo chown -h $USER {source}',
        ]
        return ' && '.join(commands)


class SSHConfigHelper(object):
    """Helper for handling local SSH configuration."""

    ssh_conf_path = '~/.ssh/config'
    ssh_conf_lock_path = os.path.expanduser('~/.sky/ssh_config.lock')
    ssh_multinode_path = SKY_USER_FILE_PATH + '/ssh/{}'

    @classmethod
    def _get_generated_config(cls, autogen_comment: str, host_name: str,
                              ip: str, username: str, ssh_key_path: str,
                              proxy_command: Optional[str], port: int,
                              docker_proxy_command: Optional[str]):
        if proxy_command is not None:
            # Already checked in resources
            assert docker_proxy_command is None, (
                'Cannot specify both proxy_command and docker_proxy_command.')
            proxy = f'ProxyCommand {proxy_command}'
        elif docker_proxy_command is not None:
            proxy = f'ProxyCommand {docker_proxy_command}'
        else:
            proxy = ''
        # StrictHostKeyChecking=no skips the host key check for the first
        # time. UserKnownHostsFile=/dev/null and GlobalKnownHostsFile/dev/null
        # prevent the host key from being added to the known_hosts file and
        # always return an empty file for known hosts, making the ssh think
        # this is a first-time connection, and thus skipping the host key
        # check.
        codegen = textwrap.dedent(f"""\
            {autogen_comment}
            Host {host_name}
              HostName {ip}
              User {username}
              IdentityFile {ssh_key_path}
              IdentitiesOnly yes
              ForwardAgent yes
              StrictHostKeyChecking no
              UserKnownHostsFile=/dev/null
              GlobalKnownHostsFile=/dev/null
              Port {port}
              {proxy}
            """.rstrip())
        codegen = codegen + '\n'
        return codegen

    @classmethod
    @timeline.FileLockEvent(ssh_conf_lock_path)
    def add_cluster(
        cls,
        cluster_name: str,
        ips: List[str],
        auth_config: Dict[str, str],
        ports: List[int],
        docker_user: Optional[str] = None,
    ):
        """Add authentication information for cluster to local SSH config file.

        If a host with `cluster_name` already exists and the configuration was
        not added by sky, then `ip` is used to identify the host instead in the
        file.

        If a host with `cluster_name` already exists and the configuration was
        added by sky (e.g. a spot instance), then the configuration is
        overwritten.

        Args:
            cluster_name: Cluster name (see `sky status`)
            ips: List of public IP addresses in the cluster. First IP is head
              node.
            auth_config: read_yaml(handle.cluster_yaml)['auth']
            ports: List of port numbers for SSH corresponding to ips
            docker_user: If not None, use this user to ssh into the docker
        """
        username = auth_config['ssh_user']
        if docker_user is not None:
            username = docker_user
        key_path = os.path.expanduser(auth_config['ssh_private_key'])
        host_name = cluster_name
        sky_autogen_comment = ('# Added by sky (use `sky stop/down '
                               f'{cluster_name}` to remove)')
        overwrite = False
        overwrite_begin_idx = None
        ip = ips[0]
        if docker_user is not None:
            ip = 'localhost'

        config_path = os.path.expanduser(cls.ssh_conf_path)
        if os.path.exists(config_path):
            with open(config_path) as f:
                config = f.readlines()

            # If an existing config with `cluster_name` exists, raise a warning.
            for i, line in enumerate(config):
                if line.strip() == f'Host {cluster_name}':
                    prev_line = config[i - 1] if i - 1 >= 0 else ''
                    if prev_line.strip().startswith(sky_autogen_comment):
                        overwrite = True
                        overwrite_begin_idx = i - 1
                    else:
                        logger.warning(f'{cls.ssh_conf_path} contains '
                                       f'host named {cluster_name}.')
                        host_name = ip
                        logger.warning(f'Using {ip} to identify host instead.')

                if line.strip() == f'Host {ip}':
                    prev_line = config[i - 1] if i - 1 >= 0 else ''
                    if prev_line.strip().startswith(sky_autogen_comment):
                        overwrite = True
                        overwrite_begin_idx = i - 1
        else:
            config = ['\n']
            with open(config_path, 'w') as f:
                f.writelines(config)
            os.chmod(config_path, 0o644)

        proxy_command = auth_config.get('ssh_proxy_command', None)
        docker_proxy_command = None
        head_port = ports[0]
        if docker_user is not None:
            docker_proxy_command = ' '.join(
                ['ssh'] + command_runner.ssh_options_list(key_path, None) +
                ['-W', '%h:%p', f'{auth_config["ssh_user"]}@{ips[0]}'])
            head_port = constants.DEFAULT_DOCKER_PORT
        codegen = cls._get_generated_config(sky_autogen_comment, host_name, ip,
                                            username, key_path, proxy_command,
                                            head_port, docker_proxy_command)

        # Add (or overwrite) the new config.
        if overwrite:
            assert overwrite_begin_idx is not None
            updated_lines = codegen.splitlines(keepends=True) + ['\n']
            config[overwrite_begin_idx:overwrite_begin_idx +
                   len(updated_lines)] = updated_lines
            with open(config_path, 'w') as f:
                f.write(''.join(config).strip())
                f.write('\n' * 2)
        else:
            with open(config_path, 'a') as f:
                if len(config) > 0 and config[-1] != '\n':
                    f.write('\n')
                f.write(codegen)
                f.write('\n')

        with open(config_path, 'r+') as f:
            config = f.readlines()
            if config[-1] != '\n':
                f.write('\n')

        if len(ips) > 1:
            SSHConfigHelper._add_multinode_config(cluster_name, ips[1:],
                                                  auth_config, docker_user)

    @classmethod
    def _add_multinode_config(
        cls,
        cluster_name: str,
        external_worker_ips: List[str],
        auth_config: Dict[str, str],
        docker_user: Optional[str] = None,
    ):
        username = auth_config['ssh_user']
        if docker_user is not None:
            username = docker_user
        key_path = os.path.expanduser(auth_config['ssh_private_key'])
        host_name = cluster_name
        sky_autogen_comment = ('# Added by sky (use `sky stop/down '
                               f'{cluster_name}` to remove)')

        # Ensure stableness of the aliases worker-<i> by sorting based on
        # public IPs.
        external_worker_ips = list(sorted(external_worker_ips))
        port = 22
        if docker_user is not None:
            port = constants.DEFAULT_DOCKER_PORT

        overwrites = [False] * len(external_worker_ips)
        overwrite_begin_idxs: List[Optional[int]] = [None
                                                    ] * len(external_worker_ips)
        codegens: List[Optional[str]] = [None] * len(external_worker_ips)
        worker_names = []
        extra_path_name = cls.ssh_multinode_path.format(cluster_name)

        for idx in range(len(external_worker_ips)):
            worker_names.append(cluster_name + f'-worker{idx+1}')

        config_path = os.path.expanduser(cls.ssh_conf_path)
        with open(config_path) as f:
            config = f.readlines()

        extra_config_path = os.path.expanduser(extra_path_name)
        os.makedirs(os.path.dirname(extra_config_path), exist_ok=True)
        if not os.path.exists(extra_config_path):
            extra_config = ['\n']
            with open(extra_config_path, 'w') as f:
                f.writelines(extra_config)
        else:
            with open(extra_config_path) as f:
                extra_config = f.readlines()

        # Handle Include on top of Config file
        include_str = f'Include {extra_config_path}'
        for i, line in enumerate(config):
            config_str = line.strip()
            if config_str == include_str:
                break
            # Did not find Include string
            if 'Host' in config_str:
                with open(config_path, 'w') as f:
                    config.insert(0, '\n')
                    config.insert(0, include_str + '\n')
                    config.insert(0, sky_autogen_comment + '\n')
                    f.write(''.join(config).strip())
                    f.write('\n' * 2)
                break

        with open(config_path) as f:
            config = f.readlines()

        proxy_command = auth_config.get('ssh_proxy_command', None)
        if docker_user is not None:
            docker_proxy_command_generator = lambda ip: ' '.join(
                ['ssh'] + command_runner.ssh_options_list(key_path, None) +
                ['-W', '%h:%p', f'{auth_config["ssh_user"]}@{ip}'])
        docker_proxy_command = None

        # Check if ~/.ssh/config contains existing names
        host_lines = [f'Host {c_name}' for c_name in worker_names]
        for i, line in enumerate(config):
            if line.strip() in host_lines:
                idx = host_lines.index(line.strip())
                prev_line = config[i - 1] if i > 0 else ''
                logger.warning(f'{cls.ssh_conf_path} contains '
                               f'host named {worker_names[idx]}.')
                host_name = external_worker_ips[idx]
                logger.warning(f'Using {host_name} to identify host instead.')
                ip = external_worker_ips[idx]
                if docker_user is not None:
                    docker_proxy_command = docker_proxy_command_generator(ip)
                    ip = 'localhost'
                # TODO(romilb): Update port number when k8s supports multinode
                codegens[idx] = cls._get_generated_config(
                    sky_autogen_comment, host_name, ip, username, key_path,
                    proxy_command, port, docker_proxy_command)

        # All workers go to SKY_USER_FILE_PATH/ssh/{cluster_name}
        for i, line in enumerate(extra_config):
            if line.strip() in host_lines:
                idx = host_lines.index(line.strip())
                prev_line = extra_config[i - 1] if i > 0 else ''
                if prev_line.strip().startswith(sky_autogen_comment):
                    host_name = worker_names[idx]
                    overwrites[idx] = True
                    overwrite_begin_idxs[idx] = i - 1
                ip = external_worker_ips[idx]
                if docker_user is not None:
                    docker_proxy_command = docker_proxy_command_generator(ip)
                    ip = 'localhost'
                # TODO(romilb): Update port number when k8s supports multinode
                codegens[idx] = cls._get_generated_config(
                    sky_autogen_comment, host_name, ip, username, key_path,
                    proxy_command, port, docker_proxy_command)

        # This checks if all codegens have been created.
        for idx, ip in enumerate(external_worker_ips):
            if docker_user is not None:
                docker_proxy_command = docker_proxy_command_generator(ip)
                ip = 'localhost'
            if not codegens[idx]:
                codegens[idx] = cls._get_generated_config(
                    sky_autogen_comment, worker_names[idx], ip, username,
                    key_path, proxy_command, port, docker_proxy_command)

        for idx in range(len(external_worker_ips)):
            # Add (or overwrite) the new config.
            overwrite = overwrites[idx]
            overwrite_begin_idx = overwrite_begin_idxs[idx]
            codegen = codegens[idx]
            assert codegen is not None, (codegens, idx)
            if overwrite:
                assert overwrite_begin_idx is not None
                updated_lines = codegen.splitlines(keepends=True) + ['\n']
                extra_config[overwrite_begin_idx:overwrite_begin_idx +
                             len(updated_lines)] = updated_lines
                with open(extra_config_path, 'w') as f:
                    f.write(''.join(extra_config).strip())
                    f.write('\n' * 2)
            else:
                with open(extra_config_path, 'a') as f:
                    f.write(codegen)
                    f.write('\n')

        # Add trailing new line at the end of the file if it doesn't exit
        with open(extra_config_path, 'r+') as f:
            extra_config = f.readlines()
            if extra_config[-1] != '\n':
                f.write('\n')

    @classmethod
    @timeline.FileLockEvent(ssh_conf_lock_path)
    def remove_cluster(
        cls,
        cluster_name: str,
        ip: str,
        auth_config: Dict[str, str],
        docker_user: Optional[str] = None,
    ):
        """Remove authentication information for cluster from local SSH config.

        If no existing host matching the provided specification is found, then
        nothing is removed.

        Args:
            ip: Head node's IP address.
            auth_config: read_yaml(handle.cluster_yaml)['auth']
            docker_user: If not None, use this user to ssh into the docker
        """
        username = auth_config['ssh_user']
        config_path = os.path.expanduser(cls.ssh_conf_path)
        if not os.path.exists(config_path):
            return

        with open(config_path) as f:
            config = f.readlines()

        start_line_idx = None
        # Scan the config for the cluster name.
        for i, line in enumerate(config):
            next_line = config[i + 1] if i + 1 < len(config) else ''
            if docker_user is None:
                found = (line.strip() == f'HostName {ip}' and
                         next_line.strip() == f'User {username}')
            else:
                found = (line.strip() == 'HostName localhost' and
                         next_line.strip() == f'User {docker_user}')
                if found:
                    # Find the line starting with ProxyCommand and contains the ip
                    found = False
                    for idx in range(i, len(config)):
                        # Stop if we reach an empty line, which means a new host
                        if not config[idx].strip():
                            break
                        if config[idx].strip().startswith('ProxyCommand'):
                            proxy_command_line = config[idx].strip()
                            if proxy_command_line.endswith(f'@{ip}'):
                                found = True
                                break
            if found:
                start_line_idx = i - 1
                break

        if start_line_idx is None:  # No config to remove.
            return

        # Scan for end of previous config.
        cursor = start_line_idx
        while cursor > 0 and len(config[cursor].strip()) > 0:
            cursor -= 1
        prev_end_line_idx = cursor

        # Scan for end of the cluster config.
        end_line_idx = None
        cursor = start_line_idx + 1
        start_line_idx -= 1  # remove auto-generated comment
        while cursor < len(config):
            if config[cursor].strip().startswith(
                    '# ') or config[cursor].strip().startswith('Host '):
                end_line_idx = cursor
                break
            cursor += 1

        # Remove sky-generated config and update the file.
        config[prev_end_line_idx:end_line_idx] = [
            '\n'
        ] if end_line_idx is not None else []
        with open(config_path, 'w') as f:
            f.write(''.join(config).strip())
            f.write('\n' * 2)

        SSHConfigHelper._remove_multinode_config(cluster_name)

    @classmethod
    def _remove_multinode_config(
        cls,
        cluster_name: str,
    ):
        config_path = os.path.expanduser(cls.ssh_conf_path)
        if not os.path.exists(config_path):
            return

        extra_path_name = cls.ssh_multinode_path.format(cluster_name)
        extra_config_path = os.path.expanduser(extra_path_name)
        common_utils.remove_file_if_exists(extra_config_path)

        # Delete include statement
        sky_autogen_comment = ('# Added by sky (use `sky stop/down '
                               f'{cluster_name}` to remove)')
        with open(config_path) as f:
            config = f.readlines()

        for i, line in enumerate(config):
            config_str = line.strip()
            if f'Include {extra_config_path}' in config_str:
                with open(config_path, 'w') as f:
                    if i < len(config) - 1 and config[i + 1] == '\n':
                        del config[i + 1]
                    # Delete Include string
                    del config[i]
                    # Delete Sky Autogen Comment
                    if i > 0 and sky_autogen_comment in config[i - 1].strip():
                        del config[i - 1]
                    f.write(''.join(config))
                break
            if 'Host' in config_str:
                break


def _replace_yaml_dicts(
        new_yaml: str, old_yaml: str, restore_key_names: Set[str],
        restore_key_names_exceptions: Sequence[Tuple[str, ...]]) -> str:
    """Replaces 'new' with 'old' for all keys in restore_key_names.

    The replacement will be applied recursively and only for the blocks
    with the key in key_names, and have the same ancestors in both 'new'
    and 'old' YAML tree.

    The restore_key_names_exceptions is a list of key names that should not
    be restored, i.e. those keys will be reset to the value in 'new' YAML
    tree after the replacement.
    """

    def _restore_block(new_block: Dict[str, Any], old_block: Dict[str, Any]):
        for key, value in new_block.items():
            if key in restore_key_names:
                if key in old_block:
                    new_block[key] = old_block[key]
                else:
                    del new_block[key]
            elif isinstance(value, dict):
                if key in old_block:
                    _restore_block(value, old_block[key])

    new_config = yaml.safe_load(new_yaml)
    old_config = yaml.safe_load(old_yaml)
    excluded_results = {}
    # Find all key values excluded from restore
    for exclude_restore_key_name_list in restore_key_names_exceptions:
        excluded_result = new_config
        found_excluded_key = True
        for key in exclude_restore_key_name_list:
            if (not isinstance(excluded_result, dict) or
                    key not in excluded_result):
                found_excluded_key = False
                break
            excluded_result = excluded_result[key]
        if found_excluded_key:
            excluded_results[exclude_restore_key_name_list] = excluded_result

    # Restore from old config
    _restore_block(new_config, old_config)

    # Revert the changes for the excluded key values
    for exclude_restore_key_name, value in excluded_results.items():
        curr = new_config
        for key in exclude_restore_key_name[:-1]:
            curr = curr[key]
        curr[exclude_restore_key_name[-1]] = value
    return common_utils.dump_yaml_str(new_config)


# TODO: too many things happening here - leaky abstraction. Refactor.
@timeline.event
def write_cluster_config(
        to_provision: 'resources.Resources',
        num_nodes: int,
        cluster_config_template: str,
        cluster_name: str,
        local_wheel_path: pathlib.Path,
        wheel_hash: str,
        region: Optional[clouds.Region] = None,
        zones: Optional[List[clouds.Zone]] = None,
        dryrun: bool = False,
        keep_launch_fields_in_existing_config: bool = True) -> Dict[str, str]:
    """Fills in cluster configuration templates and writes them out.

    Returns: {provisioner: path to yaml, the provisioning spec}.
      'provisioner' can be
        - 'ray'
        - 'tpu-create-script' (if TPU is requested)
        - 'tpu-delete-script' (if TPU is requested)
    Raises:
        exceptions.ResourcesUnavailableError: if the region/zones requested does
            not appear in the catalog, or an ssh_proxy_command is specified but
            not for the given region, or GPUs are requested in a Kubernetes
            cluster but the cluster does not have nodes labeled with GPU types.
    """
    # task.best_resources may not be equal to to_provision if the user
    # is running a job with less resources than the cluster has.
    cloud = to_provision.cloud
    assert cloud is not None, to_provision

    cluster_name_on_cloud = common_utils.make_cluster_name_on_cloud(
        cluster_name, max_length=cloud.max_cluster_name_length())

    # This can raise a ResourcesUnavailableError when:
    #  * The region/zones requested does not appear in the catalog. It can be
    #    triggered if the user changed the catalog file while there is a cluster
    #    in the removed region/zone.
    #  * GPUs are requested in a Kubernetes cluster but the cluster does not
    #    have nodes labeled with GPU types.
    #
    # TODO(zhwu): We should change the exception type to a more specific one, as
    # the ResourcesUnavailableError is overly used. Also, it would be better to
    # move the check out of this function, i.e. the caller should be responsible
    # for the validation.
    # TODO(tian): Move more cloud agnostic vars to resources.py.
    resources_vars = to_provision.make_deploy_variables(cluster_name_on_cloud,
                                                        region, zones)
    config_dict = {}

    azure_subscription_id = None
    if isinstance(cloud, clouds.Azure):
        azure_subscription_id = cloud.get_project_id(dryrun=dryrun)

    gcp_project_id = None
    if isinstance(cloud, clouds.GCP):
        gcp_project_id = cloud.get_project_id(dryrun=dryrun)

    specific_reservations = set(
        skypilot_config.get_nested(('gcp', 'specific_reservations'), set()))

    reservations = to_provision.get_reservations_available_resources(
        specific_reservations)

    filtered_specific_reservations = [
        r for r, available_resources in reservations.items()
        if r in specific_reservations and available_resources > 0
    ]
    available_specific_reservations = sum(
        available_resources for r, available_resources in reservations.items()
        if r in specific_reservations)
    num_specific_reserved_workers = max(
        min(available_specific_reservations - 1, num_nodes - 1), 0)

    assert cluster_name is not None
    credentials = sky_check.get_cloud_credential_file_mounts()

    ip_list = None
    auth_config = {'ssh_private_key': auth.PRIVATE_SSH_KEY_PATH}
    if isinstance(cloud, clouds.Local):
        ip_list = onprem_utils.get_local_ips(cluster_name)
        auth_config = onprem_utils.get_local_auth_config(cluster_name)
    region_name = resources_vars.get('region')

    yaml_path = _get_yaml_path_from_cluster_name(cluster_name)

    # Retrieve the ssh_proxy_command for the given cloud / region.
    ssh_proxy_command_config = skypilot_config.get_nested(
        (str(cloud).lower(), 'ssh_proxy_command'), None)
    if (isinstance(ssh_proxy_command_config, str) or
            ssh_proxy_command_config is None):
        ssh_proxy_command = ssh_proxy_command_config
    else:
        # ssh_proxy_command_config: Dict[str, str], region_name -> command
        # This type check is done by skypilot_config at config load time.

        # There are two cases:
        if keep_launch_fields_in_existing_config:
            # (1) We're re-provisioning an existing cluster.
            #
            # We use None for ssh_proxy_command, which will be restored to the
            # cluster's original value later by _replace_yaml_dicts().
            ssh_proxy_command = None
        else:
            # (2) We're launching a new cluster.
            #
            # Resources.get_valid_regions_for_launchable() respects the keys (regions)
            # in ssh_proxy_command in skypilot_config. So here we add an assert.
            assert region_name in ssh_proxy_command_config, (
                region_name, ssh_proxy_command_config)
            ssh_proxy_command = ssh_proxy_command_config[region_name]
    logger.debug(f'Using ssh_proxy_command: {ssh_proxy_command!r}')

    # User-supplied instance tags.
    instance_tags = {}
    instance_tags = skypilot_config.get_nested(
        (str(cloud).lower(), 'instance_tags'), {})
    if not isinstance(instance_tags, dict):
        with ux_utils.print_exception_no_traceback():
            raise ValueError('Custom instance_tags in config.yaml should '
                             f'be a dict, but received {type(instance_tags)}.')

    # Dump the Ray ports to a file for Ray job submission
    dump_port_command = (
        f'python -c \'import json, os; json.dump({constants.SKY_REMOTE_RAY_PORT_DICT_STR}, '
        f'open(os.path.expanduser("{constants.SKY_REMOTE_RAY_PORT_FILE}"), "w"))\''
    )

    # Use a tmp file path to avoid incomplete YAML file being re-used in the
    # future.
    tmp_yaml_path = yaml_path + '.tmp'
    fill_template(
        cluster_config_template,
        dict(
            resources_vars,
            **{
                'cluster_name_on_cloud': cluster_name_on_cloud,
                'num_nodes': num_nodes,
                'disk_size': to_provision.disk_size,
                # If the current code is run by controller, propagate the real
                # calling user which should've been passed in as the
                # SKYPILOT_USER env var (see
                # execution.py::_shared_controller_env_vars).
                'user': get_cleaned_username(
                    os.environ.get(constants.USER_ENV_VAR, '')),

                # AWS only:
                'aws_vpc_name': skypilot_config.get_nested(('aws', 'vpc_name'),
                                                           None),
                'use_internal_ips': skypilot_config.get_nested(
                    ('aws', 'use_internal_ips'), False),
                # Not exactly AWS only, but we only test it's supported on AWS
                # for now:
                'ssh_proxy_command': ssh_proxy_command,
                # User-supplied instance tags.
                'instance_tags': instance_tags,

                # Azure only:
                'azure_subscription_id': azure_subscription_id,
                'resource_group': f'{cluster_name}-{region_name}',

                # GCP only:
                'gcp_vpc_name': skypilot_config.get_nested(('gcp', 'vpc_name'),
                                                           None),
                'gcp_project_id': gcp_project_id,
                'specific_reservations': filtered_specific_reservations,
                'num_specific_reserved_workers': num_specific_reserved_workers,

                # Conda setup
                'conda_installation_commands':
                    constants.CONDA_INSTALLATION_COMMANDS,

                # Port of Ray (GCS server).
                # Ray's default port 6379 is conflicted with Redis.
                'ray_port': constants.SKY_REMOTE_RAY_PORT,
                'ray_dashboard_port': constants.SKY_REMOTE_RAY_DASHBOARD_PORT,
                'ray_temp_dir': constants.SKY_REMOTE_RAY_TEMPDIR,
                'dump_port_command': dump_port_command,
                # Ray version.
                'ray_version': constants.SKY_REMOTE_RAY_VERSION,
                # Cloud credentials for cloud storage.
                'credentials': credentials,
                # Sky remote utils.
                'sky_remote_path': SKY_REMOTE_PATH,
                'sky_local_path': str(local_wheel_path),
                # Add yaml file path to the template variables.
                'sky_ray_yaml_remote_path': SKY_RAY_YAML_REMOTE_PATH,
                'sky_ray_yaml_local_path':
                    tmp_yaml_path
                    if not isinstance(cloud, clouds.Local) else yaml_path,
                'sky_version': str(version.parse(sky.__version__)),
                'sky_wheel_hash': wheel_hash,
                # Local IP handling (optional).
                'head_ip': None if ip_list is None else ip_list[0],
                'worker_ips': None if ip_list is None else ip_list[1:],
                # Authentication (optional).
                **auth_config,
            }),
        output_path=tmp_yaml_path)
    config_dict['cluster_name'] = cluster_name
    config_dict['ray'] = yaml_path
    if dryrun:
        # If dryrun, return the unfinished tmp yaml path.
        config_dict['ray'] = tmp_yaml_path
        return config_dict
    _add_auth_to_cluster_config(cloud, tmp_yaml_path)

    # Restore the old yaml content for backward compatibility.
    if os.path.exists(yaml_path) and keep_launch_fields_in_existing_config:
        with open(yaml_path, 'r') as f:
            old_yaml_content = f.read()
        with open(tmp_yaml_path, 'r') as f:
            new_yaml_content = f.read()
        restored_yaml_content = _replace_yaml_dicts(
            new_yaml_content, old_yaml_content,
            _RAY_YAML_KEYS_TO_RESTORE_FOR_BACK_COMPATIBILITY,
            _RAY_YAML_KEYS_TO_RESTORE_EXCEPTIONS)
        with open(tmp_yaml_path, 'w') as f:
            f.write(restored_yaml_content)

    # Read the cluster name from the tmp yaml file, to take the backward
    # compatbility restortion above into account.
    # TODO: remove this after 2 minor releases, 0.5.0.
    yaml_config = common_utils.read_yaml(tmp_yaml_path)
    config_dict['cluster_name_on_cloud'] = yaml_config['cluster_name']

    # Optimization: copy the contents of source files in file_mounts to a
    # special dir, and upload that as the only file_mount instead. Delay
    # calling this optimization until now, when all source files have been
    # written and their contents finalized.
    #
    # Note that the ray yaml file will be copied into that special dir (i.e.,
    # uploaded as part of the file_mounts), so the restore for backward
    # compatibility should go before this call.
    if not isinstance(cloud, clouds.Local):
        # Only optimize the file mounts for public clouds now, as local has not
        # been fully tested yet.
        _optimize_file_mounts(tmp_yaml_path)

    # Rename the tmp file to the final YAML path.
    os.rename(tmp_yaml_path, yaml_path)
    usage_lib.messages.usage.update_ray_yaml(yaml_path)

    # For TPU nodes. TPU VMs do not need TPU_NAME.
    if (resources_vars.get('tpu_type') is not None and
            resources_vars.get('tpu_vm') is None):
        tpu_name = resources_vars.get('tpu_name')
        if tpu_name is None:
            tpu_name = cluster_name

        user_file_dir = os.path.expanduser(f'{SKY_USER_FILE_PATH}/')

        # We do not import the module under sky.skylet.providers globally as we
        # need to avoid importing ray module (extras like skypilot[aws] has
        # removed the Ray dependency).
        # pylint: disable=import-outside-toplevel
        from sky.skylet.providers.gcp import config as gcp_config
        config = common_utils.read_yaml(os.path.expanduser(config_dict['ray']))
        vpc_name = None
        try:
            vpc_name = gcp_config.get_usable_vpc(config)
        except RuntimeError as e:
            # Launching a TPU and encountering a bootstrap-phase error, no point
            # in failover unless:
            # TODO(zongheng): handle failover when multi-resource is added.
            with ux_utils.print_exception_no_traceback():
                raise e

        scripts = []
        for template_name in ('gcp-tpu-create.sh.j2', 'gcp-tpu-delete.sh.j2'):
            script_path = os.path.join(user_file_dir, template_name).replace(
                '.sh.j2', f'.{cluster_name}.sh')
            fill_template(
                template_name,
                dict(
                    resources_vars, **{
                        'tpu_name': tpu_name,
                        'gcp_project_id': gcp_project_id,
                        'vpc_name': vpc_name,
                    }),
                # Use new names for TPU scripts so that different runs can use
                # different TPUs.  Put in SKY_USER_FILE_PATH to be consistent
                # with cluster yamls.
                output_path=script_path,
            )
            scripts.append(script_path)

        config_dict['tpu-create-script'] = scripts[0]
        config_dict['tpu-delete-script'] = scripts[1]
        config_dict['tpu_name'] = tpu_name
    return config_dict


def _add_auth_to_cluster_config(cloud: clouds.Cloud, cluster_config_file: str):
    """Adds SSH key info to the cluster config.

    This function's output removes comments included in the jinja2 template.
    """
    config = common_utils.read_yaml(cluster_config_file)
    # Check the availability of the cloud type.
    if isinstance(cloud, (clouds.AWS, clouds.Azure, clouds.OCI, clouds.SCP)):
        config = auth.configure_ssh_info(config)
    elif isinstance(cloud, clouds.GCP):
        config = auth.setup_gcp_authentication(config)
    elif isinstance(cloud, clouds.Lambda):
        config = auth.setup_lambda_authentication(config)
    elif isinstance(cloud, clouds.Kubernetes):
        config = auth.setup_kubernetes_authentication(config)
    elif isinstance(cloud, clouds.IBM):
        config = auth.setup_ibm_authentication(config)
    else:
        assert isinstance(cloud, clouds.Local), cloud
        # Local cluster case, authentication is already filled by the user
        # in the local cluster config (in ~/.sky/local/...). There is no need
        # for Sky to generate authentication.
        pass
    common_utils.dump_yaml(cluster_config_file, config)


def get_run_timestamp() -> str:
    return 'sky-' + datetime.now().strftime('%Y-%m-%d-%H-%M-%S-%f')


def get_timestamp_from_run_timestamp(run_timestamp: str) -> float:
    return datetime.strptime(
        run_timestamp.partition('-')[2], '%Y-%m-%d-%H-%M-%S-%f').timestamp()


def _count_healthy_nodes_from_ray(output: str,
                                  is_local_cloud: bool = False
                                 ) -> Tuple[int, int]:
    """Count the number of healthy nodes from the output of `ray status`."""

    def get_ready_nodes_counts(pattern, output):
        result = pattern.findall(output)
        if not result:
            return 0
        assert len(result) == 1, result
        return int(result[0])

    # Check if the ray cluster is started with ray autoscaler. In new
    # provisioner (#1702) and local mode, we started the ray cluster without ray
    # autoscaler.
    # If ray cluster is started with ray autoscaler, the output will be:
    #  1 ray.head.default
    #  ...
    # TODO(zhwu): once we deprecate the old provisioner, we can remove this
    # check.
    ray_autoscaler_head = get_ready_nodes_counts(_LAUNCHED_HEAD_PATTERN, output)
    is_local_ray_cluster = ray_autoscaler_head == 0

    if is_local_ray_cluster or is_local_cloud:
        # Ray cluster is launched with new provisioner
        # For new provisioner and local mode, the output will be:
        #  1 node_xxxx
        #  1 node_xxxx
        ready_head = 0
        ready_workers = _LAUNCHED_LOCAL_WORKER_PATTERN.findall(output)
        ready_workers = len(ready_workers)
        if is_local_ray_cluster:
            ready_head = 1
            ready_workers -= 1
        return ready_head, ready_workers

    # Count number of nodes by parsing the output of `ray status`. The output
    # looks like:
    #   1 ray.head.default
    #   2 ray.worker.default
    ready_head = ray_autoscaler_head
    ready_workers = get_ready_nodes_counts(_LAUNCHED_WORKER_PATTERN, output)
    ready_reserved_workers = get_ready_nodes_counts(
        _LAUNCHED_RESERVED_WORKER_PATTERN, output)
    ready_workers += ready_reserved_workers
    assert ready_head <= 1, f'#head node should be <=1 (Got {ready_head}).'
    return ready_head, ready_workers


def get_docker_user(ip: str, cluster_config_file: str) -> str:
    """Find docker container username."""
    ssh_credentials = ssh_credential_from_yaml(cluster_config_file)
    runner = command_runner.SSHCommandRunner(ip, port=22, **ssh_credentials)
    container_name = constants.DEFAULT_DOCKER_CONTAINER_NAME
    whoami_returncode, whoami_stdout, whoami_stderr = runner.run(
        f'sudo docker exec {container_name} whoami',
        stream_logs=False,
        require_outputs=True)
    assert whoami_returncode == 0, (
        f'Failed to get docker container user. Return '
        f'code: {whoami_returncode}, Error: {whoami_stderr}')
    docker_user = whoami_stdout.strip()
    logger.debug(f'Docker container user: {docker_user}')
    return docker_user


@timeline.event
def wait_until_ray_cluster_ready(
    cluster_config_file: str,
    num_nodes: int,
    log_path: str,
    is_local_cloud: bool = False,
    nodes_launching_progress_timeout: Optional[int] = None,
) -> Tuple[bool, Optional[str]]:
    """Wait until the ray cluster is set up on VMs or in containers.

    Returns:  whether the entire ray cluster is ready, and docker username
    if launched with docker.
    """
    # Manually fetching head ip instead of using `ray exec` to avoid the bug
    # that `ray exec` fails to connect to the head node after some workers
    # launched especially for Azure.
    try:
        head_ip = _query_head_ip_with_retries(
            cluster_config_file, max_attempts=WAIT_HEAD_NODE_IP_MAX_ATTEMPTS)
    except exceptions.FetchIPError as e:
        logger.error(common_utils.format_exception(e))
        return False, None  # failed

    config = common_utils.read_yaml(cluster_config_file)

    docker_user = None
    if 'docker' in config:
        docker_user = get_docker_user(head_ip, cluster_config_file)

    if num_nodes <= 1:
        return True, docker_user

    ssh_credentials = ssh_credential_from_yaml(cluster_config_file, docker_user)
    last_nodes_so_far = 0
    start = time.time()
    runner = command_runner.SSHCommandRunner(head_ip,
                                             port=22,
                                             **ssh_credentials)
    with rich_utils.safe_status(
            '[bold cyan]Waiting for workers...') as worker_status:
        while True:
            rc, output, stderr = runner.run(
                instance_setup.RAY_STATUS_WITH_SKY_RAY_PORT_COMMAND,
                log_path=log_path,
                stream_logs=False,
                require_outputs=True,
                separate_stderr=True)
            subprocess_utils.handle_returncode(
                rc, instance_setup.RAY_STATUS_WITH_SKY_RAY_PORT_COMMAND,
                'Failed to run ray status on head node.', stderr)
            logger.debug(output)

            ready_head, ready_workers = _count_healthy_nodes_from_ray(
                output, is_local_cloud=is_local_cloud)

            worker_status.update('[bold cyan]'
                                 f'{ready_workers} out of {num_nodes - 1} '
                                 'workers ready')

            # In the local case, ready_head=0 and ready_workers=num_nodes. This
            # is because there is no matching regex for _LAUNCHED_HEAD_PATTERN.
            if ready_head + ready_workers == num_nodes:
                # All nodes are up.
                break

            # Pending workers that have been launched by ray up.
            found_ips = _LAUNCHING_IP_PATTERN.findall(output)
            pending_workers = len(found_ips)

            # TODO(zhwu): Handle the case where the following occurs, where ray
            # cluster is not correctly started on the cluster.
            # Pending:
            #  172.31.9.121: ray.worker.default, uninitialized
            nodes_so_far = ready_head + ready_workers + pending_workers

            # Check the number of nodes that are fetched. Timeout if no new
            # nodes fetched in a while (nodes_launching_progress_timeout),
            # though number of nodes_so_far is still not as expected.
            if nodes_so_far > last_nodes_so_far:
                # Reset the start time if the number of launching nodes
                # changes, i.e. new nodes are launched.
                logger.debug('Reset start time, as new nodes are launched. '
                             f'({last_nodes_so_far} -> {nodes_so_far})')
                start = time.time()
                last_nodes_so_far = nodes_so_far
            elif (nodes_launching_progress_timeout is not None and
                  time.time() - start > nodes_launching_progress_timeout and
                  nodes_so_far != num_nodes):
                logger.error(
                    'Timed out: waited for more than '
                    f'{nodes_launching_progress_timeout} seconds for new '
                    'workers to be provisioned, but no progress.')
                return False, None  # failed

            if '(no pending nodes)' in output and '(no failures)' in output:
                # Bug in ray autoscaler: e.g., on GCP, if requesting 2 nodes
                # that GCP can satisfy only by half, the worker node would be
                # forgotten. The correct behavior should be for it to error out.
                logger.error(
                    'Failed to launch multiple nodes on '
                    'GCP due to a nondeterministic bug in ray autoscaler.')
                return False, None  # failed
            time.sleep(10)
    return True, docker_user  # success


def ssh_credential_from_yaml(cluster_yaml: str,
                             docker_user: Optional[str] = None
                            ) -> Dict[str, Any]:
    """Returns ssh_user, ssh_private_key and ssh_control name."""
    config = common_utils.read_yaml(cluster_yaml)
    auth_section = config['auth']
    ssh_user = auth_section['ssh_user'].strip()
    ssh_private_key = auth_section.get('ssh_private_key')
    ssh_control_name = config.get('cluster_name', '__default__')
    ssh_proxy_command = auth_section.get('ssh_proxy_command')
    credentials = {
        'ssh_user': ssh_user,
        'ssh_private_key': ssh_private_key,
        'ssh_control_name': ssh_control_name,
        'ssh_proxy_command': ssh_proxy_command,
    }
    if docker_user is not None:
        credentials['docker_user'] = docker_user
    ssh_provider_module = config['provider']['module']
    # If we are running ssh command on kubernetes node.
    if 'kubernetes' in ssh_provider_module:
        credentials['disable_control_master'] = True
    return credentials


def parallel_data_transfer_to_nodes(
    runners: List[command_runner.SSHCommandRunner],
    source: Optional[str],
    target: str,
    cmd: Optional[str],
    run_rsync: bool,
    *,
    action_message: str,
    # Advanced options.
    log_path: str = os.devnull,
    stream_logs: bool = False,
):
    """Runs a command on all nodes and optionally runs rsync from src->dst.

    Args:
        runners: A list of SSHCommandRunner objects that represent multiple nodes.
        source: Optional[str]; Source for rsync on local node
        target: str; Destination on remote node for rsync
        cmd: str; Command to be executed on all nodes
        action_message: str; Message to be printed while the command runs
        log_path: str; Path to the log file
        stream_logs: bool; Whether to stream logs to stdout
    """
    fore = colorama.Fore
    style = colorama.Style

    origin_source = source

    def _sync_node(runner: 'command_runner.SSHCommandRunner') -> None:
        if cmd is not None:
            rc, stdout, stderr = runner.run(cmd,
                                            log_path=log_path,
                                            stream_logs=stream_logs,
                                            require_outputs=True)
            err_msg = ('Failed to run command before rsync '
                       f'{origin_source} -> {target}. '
                       'Ensure that the network is stable, then retry.')
            if log_path != os.devnull:
                err_msg += f' See logs in {log_path}'
            subprocess_utils.handle_returncode(rc,
                                               cmd,
                                               err_msg,
                                               stderr=stdout + stderr)

        if run_rsync:
            assert source is not None
            # TODO(zhwu): Optimize for large amount of files.
            # zip / transfer / unzip
            runner.rsync(
                source=source,
                target=target,
                up=True,
                log_path=log_path,
                stream_logs=stream_logs,
            )

    num_nodes = len(runners)
    plural = 's' if num_nodes > 1 else ''
    message = (f'{fore.CYAN}{action_message} (to {num_nodes} node{plural})'
               f': {style.BRIGHT}{origin_source}{style.RESET_ALL} -> '
               f'{style.BRIGHT}{target}{style.RESET_ALL}')
    logger.info(message)
    with rich_utils.safe_status(f'[bold cyan]{action_message}[/]'):
        subprocess_utils.run_in_parallel(_sync_node, runners)


def check_local_gpus() -> bool:
    """Checks if GPUs are available locally.

    Returns whether GPUs are available on the local machine by checking
    if nvidia-smi is installed and returns zero return code.

    Returns True if nvidia-smi is installed and returns zero return code,
    False if not.
    """
    is_functional = False
    installation_check = subprocess.run(['which', 'nvidia-smi'],
                                        stdout=subprocess.DEVNULL,
                                        stderr=subprocess.DEVNULL,
                                        check=False)
    is_installed = installation_check.returncode == 0
    if is_installed:
        execution_check = subprocess.run(['nvidia-smi'],
                                         stdout=subprocess.DEVNULL,
                                         stderr=subprocess.DEVNULL,
                                         check=False)
        is_functional = execution_check.returncode == 0
    return is_functional


def generate_cluster_name():
    # TODO: change this ID formatting to something more pleasant.
    # User name is helpful in non-isolated accounts, e.g., GCP, Azure.
    return f'sky-{uuid.uuid4().hex[:4]}-{get_cleaned_username()}'


def get_cleaned_username(username: str = '') -> str:
    """Cleans the username to be used as part of a cluster name.

    Clean up includes:
     1. Making all characters lowercase
     2. Removing any non-alphanumeric characters (excluding hyphens)
     3. Removing any numbers and/or hyphens at the start of the username.
     4. Removing any hyphens at the end of the username

    e.g. 1SkY-PiLot2- becomes sky-pilot2.

    Returns:
      A cleaned username that will pass the regex in
      check_cluster_name_is_valid().
    """
    username = username or getpass.getuser()
    username = username.lower()
    username = re.sub(r'[^a-z0-9-]', '', username)
    username = re.sub(r'^[0-9-]+', '', username)
    username = re.sub(r'-$', '', username)
    return username


def _query_head_ip_with_retries(cluster_yaml: str,
                                max_attempts: int = 1) -> str:
    """Returns the IP of the head node by querying the cloud.

    Raises:
      exceptions.FetchIPError: if we failed to get the head IP.
    """
    backoff = common_utils.Backoff(initial_backoff=5, max_backoff_factor=5)
    for i in range(max_attempts):
        try:
            full_cluster_yaml = str(pathlib.Path(cluster_yaml).expanduser())
            out = subprocess_utils.run(
                f'ray get-head-ip {full_cluster_yaml!r}',
                stdout=subprocess.PIPE,
                stderr=subprocess.DEVNULL).stdout.decode().strip()
            head_ip_list = re.findall(IP_ADDR_REGEX, out)
            if len(head_ip_list) > 1:
                # This could be triggered if e.g., some logging is added in
                # skypilot_config, a module that has some code executed
                # whenever `sky` is imported.
                logger.warning(
                    'Detected more than 1 IP from the output of '
                    'the `ray get-head-ip` command. This could '
                    'happen if there is extra output from it, '
                    'which should be inspected below.\nProceeding with '
                    f'the last detected IP ({head_ip_list[-1]}) as head IP.'
                    f'\n== Output ==\n{out}'
                    f'\n== Output ends ==')
                head_ip_list = head_ip_list[-1:]
            assert 1 == len(head_ip_list), (out, head_ip_list)
            head_ip = head_ip_list[0]
            break
        except subprocess.CalledProcessError as e:
            if i == max_attempts - 1:
                raise exceptions.FetchIPError(
                    reason=exceptions.FetchIPError.Reason.HEAD) from e
            # Retry if the cluster is not up yet.
            logger.debug('Retrying to get head ip.')
            time.sleep(backoff.current_backoff())
    return head_ip


@timeline.event
def get_node_ips(cluster_yaml: str,
                 expected_num_nodes: int,
                 handle: Optional[
                     'cloud_vm_ray_backend.CloudVmRayResourceHandle'] = None,
                 head_ip_max_attempts: int = 1,
                 worker_ip_max_attempts: int = 1,
                 get_internal_ips: bool = False) -> List[str]:
    """Returns the IPs of all nodes in the cluster, with head node at front.

    Args:
        cluster_yaml: Path to the cluster yaml.
        expected_num_nodes: Expected number of nodes in the cluster.
        handle: Cloud VM Ray resource handle. It is only required for TPU VM or
            on-prem clusters.
        head_ip_max_attempts: Max attempts to get head ip.
        worker_ip_max_attempts: Max attempts to get worker ips.
        get_internal_ips: Whether to get internal IPs. When False, it is still
            possible to get internal IPs if the cluster does not have external
            IPs.

    Raises:
        exceptions.FetchIPError: if we failed to get the IPs. e.reason is
            HEAD or WORKER.
    """
    # When ray up launches TPU VM Pod, Pod workers (except for the head)
    # won't be connected to Ray cluster. Thus "ray get-worker-ips"
    # won't work and we need to query the node IPs with gcloud as
    # implmented in _get_tpu_vm_pod_ips.
    ray_config = common_utils.read_yaml(cluster_yaml)
    # Use the new provisioner for AWS.
    if '.aws' in ray_config['provider']['module']:
        metadata = provision_lib.get_cluster_info(
            'aws', ray_config['provider']['region'], ray_config['cluster_name'])
        if len(metadata.instances) < expected_num_nodes:
            # Simulate the exception when Ray head node is not up.
            raise exceptions.FetchIPError(exceptions.FetchIPError.Reason.HEAD)
        return metadata.get_feasible_ips(get_internal_ips)

    use_tpu_vm = ray_config['provider'].get('_has_tpus', False)
    if use_tpu_vm:
        assert expected_num_nodes == 1, (
            'TPU VM only supports single node for now.')
        assert handle is not None, 'handle is required for TPU VM.'
        try:
            ips = _get_tpu_vm_pod_ips(ray_config, get_internal_ips)
        except exceptions.CommandError as e:
            raise exceptions.FetchIPError(
                exceptions.FetchIPError.Reason.HEAD) from e
        if len(ips) != tpu_utils.get_num_tpu_devices(handle.launched_resources):
            raise exceptions.FetchIPError(exceptions.FetchIPError.Reason.HEAD)
        return ips

    if get_internal_ips:
        with tempfile.NamedTemporaryFile(mode='w', delete=False) as f:
            ray_config['provider']['use_internal_ips'] = True
            yaml.dump(ray_config, f)
            cluster_yaml = f.name

    # Check the network connection first to avoid long hanging time for
    # ray get-head-ip below, if a long-lasting network connection failure
    # happens.
    check_network_connection()
    head_ip = _query_head_ip_with_retries(cluster_yaml,
                                          max_attempts=head_ip_max_attempts)
    head_ip_list = [head_ip]
    if expected_num_nodes > 1:
        backoff = common_utils.Backoff(initial_backoff=5, max_backoff_factor=5)

        for retry_cnt in range(worker_ip_max_attempts):
            try:
                full_cluster_yaml = str(pathlib.Path(cluster_yaml).expanduser())
                proc = subprocess_utils.run(
                    f'ray get-worker-ips {full_cluster_yaml!r}',
                    stdout=subprocess.PIPE,
                    stderr=subprocess.PIPE)
                out = proc.stdout.decode()
                break
            except subprocess.CalledProcessError as e:
                if retry_cnt == worker_ip_max_attempts - 1:
                    raise exceptions.FetchIPError(
                        exceptions.FetchIPError.Reason.WORKER) from e
                # Retry if the ssh is not ready for the workers yet.
                backoff_time = backoff.current_backoff()
                logger.debug('Retrying to get worker ip '
                             f'[{retry_cnt}/{worker_ip_max_attempts}] in '
                             f'{backoff_time} seconds.')
                time.sleep(backoff_time)
        worker_ips = re.findall(IP_ADDR_REGEX, out)
        # Ray Autoscaler On-prem Bug: ray-get-worker-ips outputs nothing!
        # Workaround: List of IPs are shown in Stderr
        cluster_name = os.path.basename(cluster_yaml).split('.')[0]
        if ((handle is not None and hasattr(handle, 'local_handle') and
             handle.local_handle is not None) or
                onprem_utils.check_if_local_cloud(cluster_name)):
            out = proc.stderr.decode()
            worker_ips = re.findall(IP_ADDR_REGEX, out)
            # Remove head ip from worker ip list.
            for i, ip in enumerate(worker_ips):
                if ip == head_ip_list[0]:
                    del worker_ips[i]
                    break
        if len(worker_ips) != expected_num_nodes - 1:
            n = expected_num_nodes - 1
            if len(worker_ips) > n:
                # This could be triggered if e.g., some logging is added in
                # skypilot_config, a module that has some code executed whenever
                # `sky` is imported.
                logger.warning(
                    f'Expected {n} worker IP(s); found '
                    f'{len(worker_ips)}: {worker_ips}'
                    '\nThis could happen if there is extra output from '
                    '`ray get-worker-ips`, which should be inspected below.'
                    f'\n== Output ==\n{out}'
                    f'\n== Output ends ==')
                logger.warning(f'\nProceeding with the last {n} '
                               f'detected IP(s): {worker_ips[-n:]}.')
                worker_ips = worker_ips[-n:]
            else:
                raise exceptions.FetchIPError(
                    exceptions.FetchIPError.Reason.WORKER)
    else:
        worker_ips = []
    return head_ip_list + worker_ips


@timeline.event
def _get_tpu_vm_pod_ips(ray_config: Dict[str, Any],
                        get_internal_ips: bool = False) -> List[str]:
    """Returns the IPs of all TPU VM Pod workers using gcloud."""

    cluster_name = ray_config['cluster_name']
    zone = ray_config['provider']['availability_zone']
    query_cmd = (f'gcloud compute tpus tpu-vm list --filter='
                 f'"(labels.ray-cluster-name={cluster_name})" '
                 f'--zone={zone} --format="value(name)"')
    returncode, stdout, stderr = log_lib.run_with_log(query_cmd,
                                                      '/dev/null',
                                                      shell=True,
                                                      stream_logs=False,
                                                      require_outputs=True)
    subprocess_utils.handle_returncode(
        returncode,
        query_cmd,
        'Failed to run gcloud to get TPU VM IDs.',
        stderr=stdout + stderr)
    if len(stdout) == 0:
        logger.debug('No TPU VMs found with cluster name '
                     f'{cluster_name} in zone {zone}.')
    if len(stdout.splitlines()) > 1:
        # Rare case, this could mean resource leakage. Hint user.
        logger.warning('Found more than one TPU VM/Pod with the same cluster '
                       f'name {cluster_name} in zone {zone}.')

    all_ips = []
    for tpu_id in stdout.splitlines():
        tpuvm_cmd = (f'gcloud compute tpus tpu-vm describe {tpu_id}'
                     f' --zone {zone} --format=json')
        returncode, stdout, stderr = log_lib.run_with_log(tpuvm_cmd,
                                                          os.devnull,
                                                          shell=True,
                                                          stream_logs=False,
                                                          require_outputs=True)
        subprocess_utils.handle_returncode(
            returncode,
            tpuvm_cmd,
            'Failed to run gcloud tpu-vm describe.',
            stderr=stdout + stderr)

        tpuvm_json = json.loads(stdout)
        if tpuvm_json['state'] != 'READY':
            # May be a leaked preempted resource, or terminated by user in the
            # console, or still in the process of being created.
            ux_utils.console_newline()
            logger.debug(f'TPU VM {tpu_id} is in {tpuvm_json["state"]} '
                         'state. Skipping IP query... '
                         'Hint: make sure it is not leaked.')
            continue

        ips = []
        for endpoint in tpuvm_json['networkEndpoints']:
            # Note: if TPU VM is being preempted, its IP field may not exist.
            # We use get() to avoid KeyError.
            if get_internal_ips:
                ip = endpoint.get('ipAddress', None)
            else:
                ip = endpoint['accessConfig'].get('externalIp', None)
            if ip is not None:
                ips.append(ip)
        all_ips.extend(ips)

    return all_ips


def check_network_connection():
    # Tolerate 3 retries as it is observed that connections can fail.
    adapter = adapters.HTTPAdapter(max_retries=retry_lib.Retry(total=3))
    http = requests.Session()
    http.mount('https://', adapter)
    http.mount('http://', adapter)
    for i, ip in enumerate(_TEST_IP_LIST):
        try:
            http.head(ip, timeout=3)
            return
        except (requests.Timeout, requests.exceptions.ConnectionError) as e:
            if i == len(_TEST_IP_LIST) - 1:
                raise exceptions.NetworkError('Could not refresh the cluster. '
                                              'Network seems down.') from e


def check_owner_identity(cluster_name: str) -> None:
    """Check if current user is the same as the user who created the cluster.

    Raises:
        exceptions.ClusterOwnerIdentityMismatchError: if the current user is
          not the same as the user who created the cluster.
        exceptions.CloudUserIdentityError: if we fail to get the current user
          identity.
    """
    if env_options.Options.SKIP_CLOUD_IDENTITY_CHECK.get():
        return
    record = global_user_state.get_cluster_from_name(cluster_name)
    if record is None:
        return
    handle = record['handle']
    if not isinstance(handle, backends.CloudVmRayResourceHandle):
        return

    cloud = handle.launched_resources.cloud
    current_user_identity = cloud.get_current_user_identity()
    owner_identity = record['owner']
    if current_user_identity is None:
        # Skip the check if the cloud does not support user identity.
        return
    # The user identity can be None, if the cluster is created by an older
    # version of SkyPilot. In that case, we set the user identity to the
    # current one.
    # NOTE: a user who upgrades SkyPilot and switches to a new cloud identity
    # immediately without `sky status --refresh` first, will cause a leakage
    # of the existing cluster. We deem this an acceptable tradeoff mainly
    # because multi-identity is not common (at least at the moment).
    if owner_identity is None:
        global_user_state.set_owner_identity_for_cluster(
            cluster_name, current_user_identity)
    else:
        assert isinstance(owner_identity, list)
        # It is OK if the owner identity is shorter, which will happen when
        # the cluster is launched before #1808. In that case, we only check
        # the same length (zip will stop at the shorter one).
        for i, (owner,
                current) in enumerate(zip(owner_identity,
                                          current_user_identity)):
            # Clean up the owner identiy for the backslash and newlines, caused
            # by the cloud CLI output, e.g. gcloud.
            owner = owner.replace('\n', '').replace('\\', '')
            if owner == current:
                if i != 0:
                    logger.warning(
                        f'The cluster was owned by {owner_identity}, but '
                        f'a new identity {current_user_identity} is activated. We still '
                        'allow the operation as the two identities are likely to have '
                        'the same access to the cluster. Please be aware that this can '
                        'cause unexpected cluster leakage if the two identities are not '
                        'actually equivalent (e.g., belong to the same person).'
                    )
                if i != 0 or len(owner_identity) != len(current_user_identity):
                    # We update the owner of a cluster, when:
                    # 1. The strictest identty (i.e. the first one) does not
                    # match, but the latter ones match.
                    # 2. The length of the two identities are different, which
                    # will only happen when the cluster is launched before #1808.
                    # Update the user identity to avoid showing the warning above
                    # again.
                    global_user_state.set_owner_identity_for_cluster(
                        cluster_name, current_user_identity)
                return  # The user identity matches.
        with ux_utils.print_exception_no_traceback():
            raise exceptions.ClusterOwnerIdentityMismatchError(
                f'{cluster_name!r} ({cloud}) is owned by account '
                f'{owner_identity!r}, but the activated account '
                f'is {current_user_identity!r}.')


def tag_filter_for_cluster(cluster_name: str) -> Dict[str, str]:
    """Returns a tag filter for the cluster."""
    return {
        'ray-cluster-name': cluster_name,
    }


def _query_cluster_status_via_cloud_api(
    handle: 'cloud_vm_ray_backend.CloudVmRayResourceHandle'
) -> List[status_lib.ClusterStatus]:
    """Returns the status of the cluster.

    Raises:
        exceptions.ClusterStatusFetchingError: the cluster status cannot be
          fetched from the cloud provider.
    """
    cluster_name_on_cloud = handle.cluster_name_on_cloud
    cluster_name_in_hint = common_utils.cluster_name_in_hint(
        handle.cluster_name, cluster_name_on_cloud)
    # Use region and zone from the cluster config, instead of the
    # handle.launched_resources, because the latter may not be set
    # correctly yet.
    ray_config = common_utils.read_yaml(handle.cluster_yaml)
    provider_config = ray_config['provider']
    region = provider_config.get('region') or provider_config.get('location')
    zone = ray_config['provider'].get('availability_zone')
    kwargs = {}
    if isinstance(handle.launched_resources.cloud, clouds.GCP):
        kwargs['use_tpu_vm'] = ray_config['provider'].get('_has_tpus', False)

    # Query the cloud provider.
    # TODO(suquark): move implementations of more clouds here
    if isinstance(handle.launched_resources.cloud, clouds.AWS):
        cloud_name = repr(handle.launched_resources.cloud)
        try:
            node_status_dict = provision_lib.query_instances(
                cloud_name, cluster_name_on_cloud, provider_config)
            logger.debug(f'Querying {cloud_name} cluster '
                         f'{cluster_name_in_hint} '
                         f'status:\n{pprint.pformat(node_status_dict)}')
            node_statuses = list(node_status_dict.values())
        except Exception as e:  # pylint: disable=broad-except
            with ux_utils.print_exception_no_traceback():
                raise exceptions.ClusterStatusFetchingError(
                    f'Failed to query {cloud_name} cluster '
                    f'{cluster_name_in_hint} '
                    f'status: {common_utils.format_exception(e, use_bracket=True)}'
                )
    else:
        node_statuses = handle.launched_resources.cloud.query_status(
            cluster_name_on_cloud,
            tag_filter_for_cluster(cluster_name_on_cloud), region, zone,
            **kwargs)
    # GCP does not clean up preempted TPU VMs. We remove it ourselves.
    # TODO(wei-lin): handle multi-node cases.
    # TODO(zhwu): this should be moved into the GCP class, after we refactor
    # the cluster termination, as the preempted TPU VM should always be
    # removed.
    if kwargs.get('use_tpu_vm', False) and len(node_statuses) == 0:
        logger.debug(
            f'Terminating preempted TPU VM cluster {cluster_name_in_hint}')
        backend = backends.CloudVmRayBackend()
        # Do not use refresh cluster status during teardown, as that will
        # cause infinite recursion by calling cluster status refresh
        # again.

        # Post teardown cleanup be done later in this function, which will
        # remove the cluster entry from the status table & the ssh config file.
        backend.teardown_no_lock(handle,
                                 terminate=True,
                                 purge=False,
                                 post_teardown_cleanup=False,
                                 refresh_cluster_status=False)
    return node_statuses


def check_can_clone_disk_and_override_task(
    cluster_name: str, target_cluster_name: Optional[str], task: 'task_lib.Task'
) -> Tuple['task_lib.Task', 'cloud_vm_ray_backend.CloudVmRayResourceHandle']:
    """Check if the task is compatible to clone disk from the source cluster.

    Args:
        cluster_name: The name of the cluster to clone disk from.
        target_cluster_name: The name of the target cluster.
        task: The task to check.

    Returns:
        The task to use and the resource handle of the source cluster.

    Raises:
        ValueError: If the source cluster does not exist.
        exceptions.NotSupportedError: If the source cluster is not valid or the
            task is not compatible to clone disk from the source cluster.
    """
    source_cluster_status, handle = refresh_cluster_status_handle(cluster_name)
    if source_cluster_status is None:
        with ux_utils.print_exception_no_traceback():
            raise ValueError(
                f'Cannot find cluster {cluster_name!r} to clone disk from.')

    if not isinstance(handle, backends.CloudVmRayResourceHandle):
        with ux_utils.print_exception_no_traceback():
            raise exceptions.NotSupportedError(
                f'Cannot clone disk from a non-cloud cluster {cluster_name!r}.')

    if source_cluster_status != status_lib.ClusterStatus.STOPPED:
        with ux_utils.print_exception_no_traceback():
            raise exceptions.NotSupportedError(
                f'Cannot clone disk from cluster {cluster_name!r} '
                f'({source_cluster_status!r}). Please stop the '
                f'cluster first: sky stop {cluster_name}')

    if target_cluster_name is not None:
        target_cluster_status, _ = refresh_cluster_status_handle(
            target_cluster_name)
        if target_cluster_status is not None:
            with ux_utils.print_exception_no_traceback():
                raise exceptions.NotSupportedError(
                    f'The target cluster {target_cluster_name!r} already exists. Cloning '
                    'disk is only supported when creating a new cluster. To fix: specify '
                    'a new target cluster name.')

    new_task_resources = []
    original_cloud = handle.launched_resources.cloud
    original_cloud.check_features_are_supported(
        {clouds.CloudImplementationFeatures.CLONE_DISK_FROM_CLUSTER})

    assert original_cloud is not None, handle.launched_resources
    has_override = False
    has_disk_size_met = False
    has_cloud_met = False
    for task_resources in task.resources:
        if handle.launched_resources.disk_size > task_resources.disk_size:
            # The target cluster's disk should be at least as large as the source.
            continue
        has_disk_size_met = True
        if task_resources.cloud is not None and not original_cloud.is_same_cloud(
                task_resources.cloud):
            continue
        has_cloud_met = True

        override_param = {}
        if task_resources.cloud is None:
            override_param['cloud'] = original_cloud
        if task_resources.region is None:
            override_param['region'] = handle.launched_resources.region

        if override_param:
            logger.info(
                f'No cloud/region specified for the task {task_resources}. Using the same region '
                f'as source cluster {cluster_name!r}: '
                f'{handle.launched_resources.cloud}'
                f'({handle.launched_resources.region}).')
            has_override = True
        task_resources = task_resources.copy(**override_param)
        new_task_resources.append(task_resources)

    if not new_task_resources:
        if not has_disk_size_met:
            with ux_utils.print_exception_no_traceback():
                target_cluster_name_str = f' {target_cluster_name!r}'
                if target_cluster_name is None:
                    target_cluster_name_str = ''
                raise exceptions.NotSupportedError(
                    f'The target cluster{target_cluster_name_str} should have a disk size '
                    f'of at least {handle.launched_resources.disk_size} GB to clone the '
                    f'disk from {cluster_name!r}.')
        if not has_cloud_met:
            task_resources_cloud_str = '[' + ','.join(
                [f'{res.cloud}' for res in task.resources]) + ']'
            task_resources_str = '[' + ','.join(
                [f'{res}' for res in task.resources]) + ']'
            with ux_utils.print_exception_no_traceback():
                raise ValueError(
                    f'Cannot clone disk across cloud from {original_cloud} to '
                    f'{task_resources_cloud_str} for resources {task_resources_str}.'
                )
        assert False, 'Should not reach here.'
    # set the new_task_resources to be the same type (list or set) as the
    # original task.resources
    if has_override:
        task.set_resources(type(task.resources)(new_task_resources))
        # Reset the best_resources to triger re-optimization
        # later, so that the new task_resources will be used.
        task.best_resources = None
    return task, handle


def _update_cluster_status_no_lock(
        cluster_name: str) -> Optional[Dict[str, Any]]:
    """Updates the status of the cluster.

    Raises:
        exceptions.ClusterStatusFetchingError: the cluster status cannot be
          fetched from the cloud provider.
    """
    record = global_user_state.get_cluster_from_name(cluster_name)
    if record is None:
        return None
    handle = record['handle']
    if not isinstance(handle, backends.CloudVmRayResourceHandle):
        return record
    cluster_name = handle.cluster_name

    node_statuses = _query_cluster_status_via_cloud_api(handle)

    all_nodes_up = (all(
        status == status_lib.ClusterStatus.UP for status in node_statuses) and
                    len(node_statuses) == handle.launched_nodes)

    def run_ray_status_to_check_ray_cluster_healthy() -> bool:
        try:
            # TODO(zhwu): This function cannot distinguish transient network
            # error in ray's get IPs vs. ray runtime failing.

            # NOTE: fetching the IPs is very slow as it calls into
            # `ray get head-ip/worker-ips`. Using cached IPs is safe because
            # in the worst case we time out in the `ray status` SSH command
            # below.
            external_ips = handle.cached_external_ips
            # This happens to a stopped TPU VM as we use gcloud to query the IP.
            # Or user interrupt the `sky launch` process before the first time
            # resources handle is written back to local database.
            # This is helpful when user interrupt after the provision is done
            # and before the skylet is restarted. After #2304 is merged, this
            # helps keep the cluster status to INIT after `sky status -r`, so
            # user will be notified that any auto stop/down might not be
            # triggered.
            if external_ips is None or len(external_ips) == 0:
                logger.debug(f'Refreshing status ({cluster_name!r}): No cached '
                             f'IPs found. Handle: {handle}')
                raise exceptions.FetchIPError(
                    reason=exceptions.FetchIPError.Reason.HEAD)

            # Potentially refresh the external SSH ports, in case the existing
            # cluster before #2491 was launched without external SSH ports
            # cached.
            external_ssh_ports = handle.external_ssh_ports()
            head_ssh_port = external_ssh_ports[0]

            # Check if ray cluster status is healthy.
            ssh_credentials = ssh_credential_from_yaml(handle.cluster_yaml,
                                                       handle.docker_user)

            runner = command_runner.SSHCommandRunner(external_ips[0],
                                                     **ssh_credentials,
                                                     port=head_ssh_port)
            rc, output, stderr = runner.run(
                instance_setup.RAY_STATUS_WITH_SKY_RAY_PORT_COMMAND,
                stream_logs=False,
                require_outputs=True,
                separate_stderr=True)
            if rc:
                raise RuntimeError(
                    f'Refreshing status ({cluster_name!r}): Failed to check '
                    f'ray cluster\'s healthiness with '
                    f'{instance_setup.RAY_STATUS_WITH_SKY_RAY_PORT_COMMAND}.\n'
                    f'-- stdout --\n{output}\n-- stderr --\n{stderr}')

            ready_head, ready_workers = _count_healthy_nodes_from_ray(output)

            if ready_head + ready_workers == handle.launched_nodes:
                return True
            raise RuntimeError(
                f'Refreshing status ({cluster_name!r}): ray status not showing '
                f'all nodes ({ready_head + ready_workers}/'
                f'{handle.launched_nodes}); output: {output}; stderr: {stderr}')
        except exceptions.FetchIPError:
            logger.debug(
                f'Refreshing status ({cluster_name!r}) failed to get IPs.')
        except RuntimeError as e:
            logger.debug(str(e))
        except Exception as e:  # pylint: disable=broad-except
            # This can be raised by `external_ssh_ports()`, due to the
            # underlying call to kubernetes API.
            logger.debug(
                f'Refreshing status ({cluster_name!r}) failed: '
                f'{common_utils.format_exception(e, use_bracket=True)}')
        return False

    # Determining if the cluster is healthy (UP):
    #
    # For non-spot clusters: If ray status shows all nodes are healthy, it is
    # safe to set the status to UP as starting ray is the final step of sky
    # launch. But we found that ray status is way too slow (see NOTE below) so
    # we always query the cloud provider first which is faster.
    #
    # For spot clusters: the above can be unsafe because the Ray cluster may
    # remain healthy for a while before the cloud completely preempts the VMs.
    # We have mitigated this by again first querying the VM state from the cloud
    # provider.
    if all_nodes_up and run_ray_status_to_check_ray_cluster_healthy():
        # NOTE: all_nodes_up calculation is fast due to calling cloud CLI;
        # run_ray_status_to_check_all_nodes_up() is slow due to calling `ray get
        # head-ip/worker-ips`.
        record['status'] = status_lib.ClusterStatus.UP
        global_user_state.add_or_update_cluster(cluster_name,
                                                handle,
                                                requested_resources=None,
                                                ready=True,
                                                is_launch=False)
        return record

    # All cases below are transitioning the cluster to non-UP states.

    if len(node_statuses) > handle.launched_nodes:
        # Unexpected: in the queried region more than 1 cluster with the same
        # constructed name tag returned. This will typically not happen unless
        # users manually create a cluster with that constructed name or there
        # was a resource leak caused by different launch hash before #1671
        # was merged.
        #
        # (Technically speaking, even if returned num nodes <= num
        # handle.launched_nodes), not including the launch hash could mean the
        # returned nodes contain some nodes that do not belong to the logical
        # skypilot cluster. Doesn't seem to be a good way to handle this for
        # now?)
        #
        # We have not experienced the above; adding as a safeguard.
        #
        # Since we failed to refresh, raise the status fetching error.
        with ux_utils.print_exception_no_traceback():
            raise exceptions.ClusterStatusFetchingError(
                f'Found {len(node_statuses)} node(s) with the same cluster name'
                f' tag in the cloud provider for cluster {cluster_name!r}, '
                f'which should have {handle.launched_nodes} nodes. This '
                f'normally should not happen. {colorama.Fore.RED}Please check '
                'the cloud console and fix any possible resources leakage '
                '(e.g., if there are any stopped nodes and they do not have '
                'data or are unhealthy, terminate them).'
                f'{colorama.Style.RESET_ALL}')
    assert len(node_statuses) <= handle.launched_nodes

    # If the node_statuses is empty, all the nodes are terminated. We can
    # safely set the cluster status to TERMINATED. This handles the edge case
    # where the cluster is terminated by the user manually through the UI.
    to_terminate = not node_statuses

    # A cluster is considered "abnormal", if not all nodes are TERMINATED or
    # not all nodes are STOPPED. We check that with the following logic:
    #   * Not all nodes are terminated and there's at least one node
    #     terminated; or
    #   * Any of the non-TERMINATED nodes is in a non-STOPPED status.
    #
    # This includes these special cases:
    #   * All stopped are considered normal and will be cleaned up at the end
    #     of the function.
    #   * Some of the nodes UP should be considered abnormal, because the ray
    #     cluster is probably down.
    #   * The cluster is partially terminated or stopped should be considered
    #     abnormal.
    #
    # An abnormal cluster will transition to INIT and have any autostop setting
    # reset (unless it's autostopping/autodowning).
    is_abnormal = ((0 < len(node_statuses) < handle.launched_nodes) or any(
        status != status_lib.ClusterStatus.STOPPED for status in node_statuses))
    if is_abnormal:
        logger.debug('The cluster is abnormal. Setting to INIT status. '
                     f'node_statuses: {node_statuses}')
        backend = get_backend_from_handle(handle)
        if isinstance(backend,
                      backends.CloudVmRayBackend) and record['autostop'] >= 0:
            if not backend.is_definitely_autostopping(handle,
                                                      stream_logs=False):
                # Reset the autostopping as the cluster is abnormal, and may
                # not correctly autostop. Resetting the autostop will let
                # the user know that the autostop may not happen to avoid
                # leakages from the assumption that the cluster will autostop.
                success = True
                try:
                    backend.set_autostop(handle, -1, stream_logs=False)
                except (Exception, SystemExit) as e:  # pylint: disable=broad-except
                    success = False
                    logger.debug(f'Failed to reset autostop. Due to '
                                 f'{common_utils.format_exception(e)}')
                global_user_state.set_cluster_autostop_value(
                    handle.cluster_name, -1, to_down=False)

                # Friendly hint.
                autostop = record['autostop']
                maybe_down_str = ' --down' if record['to_down'] else ''
                noun = 'autodown' if record['to_down'] else 'autostop'
                if success:
                    operation_str = (f'Canceled {noun} on the cluster '
                                     f'{cluster_name!r}')
                else:
                    operation_str = (
                        f'Attempted to cancel {noun} on the '
                        f'cluster {cluster_name!r} with best effort')
                yellow = colorama.Fore.YELLOW
                bright = colorama.Style.BRIGHT
                reset = colorama.Style.RESET_ALL
                ux_utils.console_newline()
                logger.warning(
                    f'{yellow}{operation_str}, since it is found to be in an '
                    f'abnormal state. To fix, try running: {reset}{bright}sky '
                    f'start -f -i {autostop}{maybe_down_str} {cluster_name}'
                    f'{reset}')
            else:
                ux_utils.console_newline()
                operation_str = 'autodowning' if record[
                    'to_down'] else 'autostopping'
                logger.info(
                    f'Cluster {cluster_name!r} is {operation_str}. Setting to '
                    'INIT status; try refresh again in a while.')

        # If the user starts part of a STOPPED cluster, we still need a status
        # to represent the abnormal status. For spot cluster, it can also
        # represent that the cluster is partially preempted.
        # TODO(zhwu): the definition of INIT should be audited/changed.
        # Adding a new status UNHEALTHY for abnormal status can be a choice.
        global_user_state.add_or_update_cluster(cluster_name,
                                                handle,
                                                requested_resources=None,
                                                ready=False,
                                                is_launch=False)
        return global_user_state.get_cluster_from_name(cluster_name)
    # Now is_abnormal is False: either node_statuses is empty or all nodes are
    # STOPPED.
    backend = backends.CloudVmRayBackend()
    backend.post_teardown_cleanup(handle, terminate=to_terminate, purge=False)
    return global_user_state.get_cluster_from_name(cluster_name)


def _update_cluster_status(
        cluster_name: str,
        acquire_per_cluster_status_lock: bool) -> Optional[Dict[str, Any]]:
    """Update the cluster status.

    The cluster status is updated by checking ray cluster and real status from
    cloud.

    The function will update the cached cluster status in the global state. For
    the design of the cluster status and transition, please refer to the
    sky/design_docs/cluster_status.md

    Args:
        cluster_name: The name of the cluster.
        acquire_per_cluster_status_lock: Whether to acquire the per-cluster lock
            before updating the status.
        need_owner_identity_check: Whether to check the owner identity before
            updating

    Returns:
        If the cluster is terminated or does not exist, return None. Otherwise
        returns the input record with status and handle potentially updated.

    Raises:
        exceptions.ClusterOwnerIdentityMismatchError: if the current user is
          not the same as the user who created the cluster.
        exceptions.CloudUserIdentityError: if we fail to get the current user
          identity.
        exceptions.ClusterStatusFetchingError: the cluster status cannot be
          fetched from the cloud provider or there are leaked nodes causing
          the node number larger than expected.
    """
    if not acquire_per_cluster_status_lock:
        return _update_cluster_status_no_lock(cluster_name)

    try:
        # TODO(mraheja): remove pylint disabling when filelock
        # version updated
        # pylint: disable=abstract-class-instantiated
        with filelock.FileLock(CLUSTER_STATUS_LOCK_PATH.format(cluster_name),
                               CLUSTER_STATUS_LOCK_TIMEOUT_SECONDS):
            return _update_cluster_status_no_lock(cluster_name)
    except filelock.Timeout:
        logger.debug('Refreshing status: Failed get the lock for cluster '
                     f'{cluster_name!r}. Using the cached status.')
        return global_user_state.get_cluster_from_name(cluster_name)


def _refresh_cluster_record(
        cluster_name: str,
        *,
        force_refresh_statuses: Optional[Set[status_lib.ClusterStatus]] = None,
        acquire_per_cluster_status_lock: bool = True
) -> Optional[Dict[str, Any]]:
    """Refresh the cluster, and return the possibly updated record.

    This function will also check the owner identity of the cluster, and raise
    exceptions if the current user is not the same as the user who created the
    cluster.

    Args:
        cluster_name: The name of the cluster.
        force_refresh_statuses: if specified, refresh the cluster if it has one of
            the specified statuses. Additionally, clusters satisfying the
            following conditions will always be refreshed no matter the
            argument is specified or not:
                1. is a spot cluster, or
                2. is a non-spot cluster, is not STOPPED, and autostop is set.
        acquire_per_cluster_status_lock: Whether to acquire the per-cluster lock
            before updating the status.

    Returns:
        If the cluster is terminated or does not exist, return None.
        Otherwise returns the cluster record.

    Raises:
        exceptions.ClusterOwnerIdentityMismatchError: if the current user is
          not the same as the user who created the cluster.
        exceptions.CloudUserIdentityError: if we fail to get the current user
          identity.
        exceptions.ClusterStatusFetchingError: the cluster status cannot be
          fetched from the cloud provider or there are leaked nodes causing
          the node number larger than expected.
    """

    record = global_user_state.get_cluster_from_name(cluster_name)
    if record is None:
        return None
    check_owner_identity(cluster_name)

    handle = record['handle']
    if isinstance(handle, backends.CloudVmRayResourceHandle):
        use_spot = handle.launched_resources.use_spot
        has_autostop = (record['status'] != status_lib.ClusterStatus.STOPPED and
                        record['autostop'] >= 0)
        force_refresh_for_cluster = (force_refresh_statuses is not None and
                                     record['status'] in force_refresh_statuses)
        if force_refresh_for_cluster or has_autostop or use_spot:
            record = _update_cluster_status(
                cluster_name,
                acquire_per_cluster_status_lock=acquire_per_cluster_status_lock)
    return record


@timeline.event
def refresh_cluster_status_handle(
    cluster_name: str,
    *,
    force_refresh_statuses: Optional[Set[status_lib.ClusterStatus]] = None,
    acquire_per_cluster_status_lock: bool = True,
) -> Tuple[Optional[status_lib.ClusterStatus],
           Optional[backends.ResourceHandle]]:
    """Refresh the cluster, and return the possibly updated status and handle.

    This is a wrapper of refresh_cluster_record, which returns the status and
    handle of the cluster.
    Please refer to the docstring of refresh_cluster_record for the details.
    """
    record = _refresh_cluster_record(
        cluster_name,
        force_refresh_statuses=force_refresh_statuses,
        acquire_per_cluster_status_lock=acquire_per_cluster_status_lock)
    if record is None:
        return None, None
    return record['status'], record['handle']


# =====================================


@typing.overload
def check_cluster_available(
    cluster_name: str,
    *,
    operation: str,
    check_cloud_vm_ray_backend: Literal[True] = True,
    dryrun: bool = ...,
) -> 'cloud_vm_ray_backend.CloudVmRayResourceHandle':
    ...


@typing.overload
def check_cluster_available(
    cluster_name: str,
    *,
    operation: str,
    check_cloud_vm_ray_backend: Literal[False],
    dryrun: bool = ...,
) -> backends.ResourceHandle:
    ...


def check_cluster_available(
    cluster_name: str,
    *,
    operation: str,
    check_cloud_vm_ray_backend: bool = True,
    dryrun: bool = False,
) -> backends.ResourceHandle:
    """Check if the cluster is available.

    Raises:
        ValueError: if the cluster does not exist.
        exceptions.ClusterNotUpError: if the cluster is not UP.
        exceptions.NotSupportedError: if the cluster is not based on
          CloudVmRayBackend.
        exceptions.ClusterOwnerIdentityMismatchError: if the current user is
          not the same as the user who created the cluster.
        exceptions.CloudUserIdentityError: if we fail to get the current user
          identity.
    """
    record = global_user_state.get_cluster_from_name(cluster_name)
    if dryrun:
        assert record is not None, cluster_name
        return record['handle']

    previous_cluster_status = None
    if record is not None:
        previous_cluster_status = record['status']

    try:
        cluster_status, handle = refresh_cluster_status_handle(cluster_name)
    except exceptions.ClusterStatusFetchingError as e:
        # Failed to refresh the cluster status is not fatal error as the callers
        # can still be done by only using ssh, but the ssh can hang if the
        # cluster is not up (e.g., autostopped).

        # We do not catch the exception for cloud identity checking for now, in
        # order to disable all operations on clusters created by another user
        # identity.  That will make the design simpler and easier to
        # understand, but it might be useful to allow the user to use
        # operations that only involve ssh (e.g., sky exec, sky logs, etc) even
        # if the user is not the owner of the cluster.
        ux_utils.console_newline()
        logger.warning(
            f'Failed to refresh the status for cluster {cluster_name!r}. It is '
            f'not fatal, but {operation} might hang if the cluster is not up.\n'
            f'Detailed reason: {e}')
        if record is None:
            cluster_status, handle = None, None
        else:
            cluster_status, handle = record['status'], record['handle']

    bright = colorama.Style.BRIGHT
    reset = colorama.Style.RESET_ALL
    if handle is None:
        if previous_cluster_status is None:
            error_msg = f'Cluster {cluster_name!r} does not exist.'
        else:
            error_msg = (f'Cluster {cluster_name!r} not found on the cloud '
                         'provider.')
            assert record is not None, previous_cluster_status
            actions = []
            if record['handle'].launched_resources.use_spot:
                actions.append('preempted')
            if record['autostop'] > 0 and record['to_down']:
                actions.append('autodowned')
            actions.append('manually terminated in console')
            if len(actions) > 1:
                actions[-1] = 'or ' + actions[-1]
            actions_str = ', '.join(actions)
            message = f' It was likely {actions_str}.'
            if len(actions) > 1:
                message = message.replace('likely', 'either')
            error_msg += message

        with ux_utils.print_exception_no_traceback():
            raise ValueError(f'{colorama.Fore.YELLOW}{error_msg}{reset}')
    assert cluster_status is not None, 'handle is not None but status is None'
    backend = get_backend_from_handle(handle)
    if check_cloud_vm_ray_backend and not isinstance(
            backend, backends.CloudVmRayBackend):
        with ux_utils.print_exception_no_traceback():
            raise exceptions.NotSupportedError(
                f'{colorama.Fore.YELLOW}{operation.capitalize()}: skipped for '
                f'cluster {cluster_name!r}. It is only supported by backend: '
                f'{backends.CloudVmRayBackend.NAME}.'
                f'{reset}')
    if cluster_status != status_lib.ClusterStatus.UP:
        if onprem_utils.check_if_local_cloud(cluster_name):
            raise exceptions.ClusterNotUpError(
                constants.UNINITIALIZED_ONPREM_CLUSTER_MESSAGE.format(
                    cluster_name),
                cluster_status=cluster_status,
                handle=handle)
        with ux_utils.print_exception_no_traceback():
            hint_for_init = ''
            if cluster_status == status_lib.ClusterStatus.INIT:
                hint_for_init = (
                    f'{reset} Wait for a launch to finish, or use this command '
                    f'to try to transition the cluster to UP: {bright}sky '
                    f'start {cluster_name}{reset}')
            raise exceptions.ClusterNotUpError(
                f'{colorama.Fore.YELLOW}{operation.capitalize()}: skipped for '
                f'cluster {cluster_name!r} (status: {cluster_status.value}). '
                'It is only allowed for '
                f'{status_lib.ClusterStatus.UP.value} clusters.'
                f'{hint_for_init}'
                f'{reset}',
                cluster_status=cluster_status,
                handle=handle)

    if handle.head_ip is None:
        with ux_utils.print_exception_no_traceback():
            raise exceptions.ClusterNotUpError(
                f'Cluster {cluster_name!r} has been stopped or not properly '
                'set up. Please re-launch it with `sky start`.',
                cluster_status=cluster_status,
                handle=handle)
    return handle


# TODO(tian): Refactor to controller_utils. Current blocker: circular import.
def is_controller_up(
    controller_type: controller_utils.Controllers,
    stopped_message: str,
    non_existent_message: Optional[str] = None,
) -> Tuple[Optional[status_lib.ClusterStatus],
           Optional['backends.CloudVmRayResourceHandle']]:
    """Check if the spot/serve controller is up.

    It can be used to check the actual controller status (since the autostop is
    set for the controller) before the spot/serve commands interact with the
    controller.

    Args:
        type: Type of the controller.
        stopped_message: Message to print if the controller is STOPPED.
        non_existent_message: Message to show if the controller does not exist.

    Returns:
        controller_status: The status of the controller. If it fails during
          refreshing the status, it will be the cached status. None if the
          controller does not exist.
        handle: The ResourceHandle of the controller. None if the
          controller is not UP or does not exist.

    Raises:
        exceptions.ClusterOwnerIdentityMismatchError: if the current user is not
          the same as the user who created the cluster.
        exceptions.CloudUserIdentityError: if we fail to get the current user
          identity.
    """
    if non_existent_message is None:
        non_existent_message = (
            controller_type.value.default_hint_if_non_existent)
    cluster_name = controller_type.value.cluster_name
    controller_name = controller_type.value.name.replace(' controller', '')
    try:
        # Set force_refresh_statuses=None to make sure the refresh only happens
        # when the controller is INIT/UP (triggered in these statuses as the
        # autostop is always set for the controller). This optimization avoids
        # unnecessary costly refresh when the controller is already stopped.
        # This optimization is based on the assumption that the user will not
        # start the controller manually from the cloud console.
        controller_status, handle = refresh_cluster_status_handle(
            cluster_name, force_refresh_statuses=None)
    except exceptions.ClusterStatusFetchingError as e:
        # We do not catch the exceptions related to the cluster owner identity
        # mismatch, please refer to the comment in
        # `backend_utils.check_cluster_available`.
        logger.warning(
            'Failed to get the status of the controller. It is not '
            f'fatal, but {controller_name} commands/calls may hang or return '
            'stale information, when the controller is not up.\n'
            f'  Details: {common_utils.format_exception(e, use_bracket=True)}')
        record = global_user_state.get_cluster_from_name(cluster_name)
        controller_status, handle = None, None
        if record is not None:
            controller_status, handle = record['status'], record['handle']

    if controller_status is None:
        sky_logging.print(non_existent_message)
    elif controller_status != status_lib.ClusterStatus.UP:
        msg = (f'{controller_name.capitalize()} controller {cluster_name} '
               f'is {controller_status.value}.')
        if controller_status == status_lib.ClusterStatus.STOPPED:
            msg += f'\n{stopped_message}'
        if controller_status == status_lib.ClusterStatus.INIT:
            msg += '\nPlease wait for the controller to be ready.'
        sky_logging.print(msg)
        handle = None
    return controller_status, handle


class CloudFilter(enum.Enum):
    # Filter for all types of clouds.
    ALL = 'all'
    # Filter for Sky's main clouds (aws, gcp, azure, docker).
    CLOUDS_AND_DOCKER = 'clouds-and-docker'
    # Filter for only local clouds.
    LOCAL = 'local'


def get_clusters(
    include_controller: bool,
    refresh: bool,
    cloud_filter: CloudFilter = CloudFilter.CLOUDS_AND_DOCKER,
    cluster_names: Optional[Union[str, List[str]]] = None,
) -> List[Dict[str, Any]]:
    """Returns a list of cached or optionally refreshed cluster records.

    Combs through the database (in ~/.sky/state.db) to get a list of records
    corresponding to launched clusters (filtered by `cluster_names` if it is
    specified). The refresh flag can be used to force a refresh of the status
    of the clusters.

    Args:
        include_controller: Whether to include controllers, e.g. spot controller
            or sky serve controller.
        refresh: Whether to refresh the status of the clusters. (Refreshing will
            set the status to STOPPED if the cluster cannot be pinged.)
        cloud_filter: Sets which clouds to filer through from the global user
            state. Supports three values, 'all' for all clouds, 'public' for
            public clouds only, and 'local' for only local clouds.
        cluster_names: If provided, only return records for the given cluster
            names.

    Returns:
        A list of cluster records. If the cluster does not exist or has been
        terminated, the record will be omitted from the returned list.
    """
    records = global_user_state.get_clusters()

    if not include_controller:
        records = [
            record for record in records
            if controller_utils.Controllers.from_name(record['name']) is None
        ]

    yellow = colorama.Fore.YELLOW
    bright = colorama.Style.BRIGHT
    reset = colorama.Style.RESET_ALL

    if cluster_names is not None:
        if isinstance(cluster_names, str):
            cluster_names = [cluster_names]
        new_records = []
        not_exist_cluster_names = []
        for cluster_name in cluster_names:
            for record in records:
                if record['name'] == cluster_name:
                    new_records.append(record)
                    break
            else:
                not_exist_cluster_names.append(cluster_name)
        if not_exist_cluster_names:
            clusters_str = ', '.join(not_exist_cluster_names)
            logger.info(f'Cluster(s) not found: {bright}{clusters_str}{reset}.')
        records = new_records

    def _is_local_cluster(record):
        handle = record['handle']
        if isinstance(handle, backends.LocalDockerResourceHandle):
            return False
        cluster_resources = handle.launched_resources
        return isinstance(cluster_resources.cloud, clouds.Local)

    if cloud_filter == CloudFilter.LOCAL:
        records = [record for record in records if _is_local_cluster(record)]
    elif cloud_filter == CloudFilter.CLOUDS_AND_DOCKER:
        records = [
            record for record in records if not _is_local_cluster(record)
        ]
    elif cloud_filter not in CloudFilter:
        raise ValueError(f'{cloud_filter} is not part of CloudFilter.')

    if not refresh:
        return records

    plural = 's' if len(records) > 1 else ''
    progress = rich_progress.Progress(transient=True,
                                      redirect_stdout=False,
                                      redirect_stderr=False)
    task = progress.add_task(
        f'[bold cyan]Refreshing status for {len(records)} cluster{plural}[/]',
        total=len(records))

    def _refresh_cluster(cluster_name):
        try:
            record = _refresh_cluster_record(
                cluster_name,
                force_refresh_statuses=set(status_lib.ClusterStatus),
                acquire_per_cluster_status_lock=True)
        except (exceptions.ClusterStatusFetchingError,
                exceptions.CloudUserIdentityError,
                exceptions.ClusterOwnerIdentityMismatchError) as e:
            # Do not fail the entire refresh process. The caller will
            # handle the 'UNKNOWN' status, and collect the errors into
            # a table.
            record = {'status': 'UNKNOWN', 'error': e}
        progress.update(task, advance=1)
        return record

    cluster_names = [record['name'] for record in records]
    with progress:
        updated_records = subprocess_utils.run_in_parallel(
            _refresh_cluster, cluster_names)

    # Show information for removed clusters.
    kept_records = []
    autodown_clusters, remaining_clusters, failed_clusters = [], [], []
    for i, record in enumerate(records):
        if updated_records[i] is None:
            if record['to_down']:
                autodown_clusters.append(cluster_names[i])
            else:
                remaining_clusters.append(cluster_names[i])
        elif updated_records[i]['status'] == 'UNKNOWN':
            failed_clusters.append(
                (cluster_names[i], updated_records[i]['error']))
            # Keep the original record if the status is unknown,
            # so that the user can still see the cluster.
            kept_records.append(record)
        else:
            kept_records.append(updated_records[i])

    if autodown_clusters:
        plural = 's' if len(autodown_clusters) > 1 else ''
        cluster_str = ', '.join(autodown_clusters)
        logger.info(f'Autodowned cluster{plural}: '
                    f'{bright}{cluster_str}{reset}')
    if remaining_clusters:
        plural = 's' if len(remaining_clusters) > 1 else ''
        cluster_str = ', '.join(name for name in remaining_clusters)
        logger.warning(f'{yellow}Cluster{plural} terminated on '
                       f'the cloud: {reset}{bright}{cluster_str}{reset}')

    if failed_clusters:
        plural = 's' if len(failed_clusters) > 1 else ''
        logger.warning(f'{yellow}Failed to refresh status for '
                       f'{len(failed_clusters)} cluster{plural}:{reset}')
        for cluster_name, e in failed_clusters:
            logger.warning(f'  {bright}{cluster_name}{reset}: {e}')
    return kept_records


@typing.overload
def get_backend_from_handle(
    handle: 'cloud_vm_ray_backend.CloudVmRayResourceHandle'
) -> 'cloud_vm_ray_backend.CloudVmRayBackend':
    ...


@typing.overload
def get_backend_from_handle(
    handle: 'local_docker_backend.LocalDockerResourceHandle'
) -> 'local_docker_backend.LocalDockerBackend':
    ...


@typing.overload
def get_backend_from_handle(
        handle: backends.ResourceHandle) -> backends.Backend:
    ...


def get_backend_from_handle(
        handle: backends.ResourceHandle) -> backends.Backend:
    """Gets a Backend object corresponding to a handle.

    Inspects handle type to infer the backend used for the resource.
    """
    backend: backends.Backend
    if isinstance(handle, backends.CloudVmRayResourceHandle):
        backend = backends.CloudVmRayBackend()
    elif isinstance(handle, backends.LocalDockerResourceHandle):
        backend = backends.LocalDockerBackend()
    else:
        raise NotImplementedError(
            f'Handle type {type(handle)} is not supported yet.')
    return backend


def get_task_demands_dict(task: 'task_lib.Task') -> Dict[str, float]:
    """Returns the resources dict of the task.

    Returns:
        A dict of the resources of the task. The keys are the resource names
        and the values are the number of the resources. It always contains
        the CPU resource (to control the maximum number of tasks), and
        optionally accelerator demands.
    """
    # TODO: Custom CPU and other memory resources are not supported yet.
    # For sky serve controller task, we set the CPU resource to a smaller
    # value to support a larger number of services.
    resources_dict = {
        'CPU': (serve_lib.SERVICES_TASK_CPU_DEMAND
                if task.service_name is not None else DEFAULT_TASK_CPU_DEMAND)
    }
    if task.best_resources is not None:
        resources = task.best_resources
    else:
        # Task may (e.g., sky launch) or may not (e.g., sky exec) have undergone
        # sky.optimize(), so best_resources may be None.
        assert len(task.resources) == 1, task.resources
        resources = list(task.resources)[0]
    if resources is not None and resources.accelerators is not None:
        resources_dict.update(resources.accelerators)
    return resources_dict


def get_task_resources_str(task: 'task_lib.Task') -> str:
<<<<<<< HEAD
    """Returns the resources string of the task.

    The resources string is only used as a display purpose, so we only show
    the accelerator demands (if any). Otherwise, the CPU demand is shown.
    """
    resources_dict = get_task_demands_dict(task)
    if len(resources_dict) > 1:
        resources_dict.pop('CPU')
    resources_str = ', '.join(f'{k}:{v}' for k, v in resources_dict.items())
=======
    if task.best_resources is not None:
        accelerator_dict = task.best_resources.accelerators
        if accelerator_dict is None:
            resources_str = f'CPU:{DEFAULT_TASK_CPU_DEMAND}'
        else:
            resources_str = ', '.join(
                f'{k}:{v}' for k, v in accelerator_dict.items())
    elif len(task.resources) == 1:
        resources_dict = list(task.resources)[0].accelerators
        if resources_dict is None:
            resources_str = f'CPU:{DEFAULT_TASK_CPU_DEMAND}'
        else:
            resources_str = ', '.join(
                f'{k}:{v}' for k, v in resources_dict.items())
    else:
        resource_accelerators = []
        for resource in task.resources:
            if resource.accelerators is None:
                continue
            for k, v in resource.accelerators.items():
                resource_accelerators.append(f'{k}:{v}')

        if resource_accelerators:
            resources_str = ', '.join(set(resource_accelerators))
        else:
            resources_str = f'CPU:{DEFAULT_TASK_CPU_DEMAND}'
>>>>>>> 1ce2dc18
    resources_str = f'{task.num_nodes}x [{resources_str}]'
    return resources_str


# Handle ctrl-c
def interrupt_handler(signum, frame):
    del signum, frame
    subprocess_utils.kill_children_processes()
    # Avoid using logger here, as it will print the stack trace for broken
    # pipe, when the output is piped to another program.
    print(f'{colorama.Style.DIM}Tip: The job will keep '
          f'running after Ctrl-C.{colorama.Style.RESET_ALL}')
    with ux_utils.print_exception_no_traceback():
        raise KeyboardInterrupt(exceptions.KEYBOARD_INTERRUPT_CODE)


# Handle ctrl-z
def stop_handler(signum, frame):
    del signum, frame
    subprocess_utils.kill_children_processes()
    # Avoid using logger here, as it will print the stack trace for broken
    # pipe, when the output is piped to another program.
    print(f'{colorama.Style.DIM}Tip: The job will keep '
          f'running after Ctrl-Z.{colorama.Style.RESET_ALL}')
    with ux_utils.print_exception_no_traceback():
        raise KeyboardInterrupt(exceptions.SIGTSTP_CODE)


def check_public_cloud_enabled():
    """Checks if any of the public clouds is enabled.

    Exceptions:
        exceptions.NoCloudAccessError: if no public cloud is enabled.
    """

    def _no_public_cloud():
        enabled_clouds = global_user_state.get_enabled_clouds()
        return (len(enabled_clouds) == 0 or
                (len(enabled_clouds) == 1 and
                 isinstance(enabled_clouds[0], clouds.Local)))

    if not _no_public_cloud():
        return

    sky_check.check(quiet=True)
    if _no_public_cloud():
        with ux_utils.print_exception_no_traceback():
            raise exceptions.NoCloudAccessError(
                'Cloud access is not set up. Run: '
                f'{colorama.Style.BRIGHT}sky check{colorama.Style.RESET_ALL}')


def run_command_and_handle_ssh_failure(runner: command_runner.SSHCommandRunner,
                                       command: str,
                                       failure_message: str) -> str:
    """Runs command remotely and returns output with proper error handling."""
    rc, stdout, stderr = runner.run(command,
                                    require_outputs=True,
                                    stream_logs=False)
    if rc == 255:
        # SSH failed
        raise RuntimeError(
            f'SSH with user {runner.ssh_user} and key {runner.ssh_private_key} '
            f'to {runner.ip} failed. This is most likely due to incorrect '
            'credentials or incorrect permissions for the key file. Check '
            'your credentials and try again.')
    subprocess_utils.handle_returncode(rc,
                                       command,
                                       failure_message,
                                       stderr=stderr)
    return stdout


def check_rsync_installed() -> None:
    """Checks if rsync is installed.

    Raises:
        RuntimeError: if rsync is not installed in the machine.
    """
    try:
        subprocess.run('rsync --version',
                       shell=True,
                       check=True,
                       stdout=subprocess.PIPE,
                       stderr=subprocess.PIPE)
    except subprocess.CalledProcessError:
        with ux_utils.print_exception_no_traceback():
            raise RuntimeError(
                '`rsync` is required for provisioning and'
                ' it is not installed. For Debian/Ubuntu system, '
                'install it with:\n'
                '  $ sudo apt install rsync') from None


def check_stale_runtime_on_remote(returncode: int, stderr: str,
                                  cluster_name: str) -> None:
    """Raises RuntimeError if remote SkyPilot runtime needs to be updated.

    We detect this by parsing certain backward-incompatible error messages from
    `stderr`. Typically due to the local client version just got updated, and
    the remote runtime is an older version.
    """
    pattern = re.compile(r'AttributeError: module \'sky\.(.*)\' has no '
                         r'attribute \'(.*)\'')
    if returncode != 0:
        attribute_error = re.findall(pattern, stderr)
        if attribute_error:
            with ux_utils.print_exception_no_traceback():
                raise RuntimeError(
                    f'{colorama.Fore.RED}SkyPilot runtime needs to be updated '
                    'on the remote cluster. To update, run (existing jobs are '
                    f'not interrupted): {colorama.Style.BRIGHT}sky start -f -y '
                    f'{cluster_name}{colorama.Style.RESET_ALL}'
                    f'\n--- Details ---\n{stderr.strip()}\n')<|MERGE_RESOLUTION|>--- conflicted
+++ resolved
@@ -2827,28 +2827,24 @@
 
 
 def get_task_resources_str(task: 'task_lib.Task') -> str:
-<<<<<<< HEAD
     """Returns the resources string of the task.
 
     The resources string is only used as a display purpose, so we only show
     the accelerator demands (if any). Otherwise, the CPU demand is shown.
     """
-    resources_dict = get_task_demands_dict(task)
-    if len(resources_dict) > 1:
-        resources_dict.pop('CPU')
-    resources_str = ', '.join(f'{k}:{v}' for k, v in resources_dict.items())
-=======
+    task_cpu_demand = (serve_lib.SERVICES_TASK_CPU_DEMAND if task.service_name
+                       is not None else DEFAULT_TASK_CPU_DEMAND)
     if task.best_resources is not None:
         accelerator_dict = task.best_resources.accelerators
         if accelerator_dict is None:
-            resources_str = f'CPU:{DEFAULT_TASK_CPU_DEMAND}'
+            resources_str = f'CPU:{task_cpu_demand}'
         else:
             resources_str = ', '.join(
                 f'{k}:{v}' for k, v in accelerator_dict.items())
     elif len(task.resources) == 1:
         resources_dict = list(task.resources)[0].accelerators
         if resources_dict is None:
-            resources_str = f'CPU:{DEFAULT_TASK_CPU_DEMAND}'
+            resources_str = f'CPU:{task_cpu_demand}'
         else:
             resources_str = ', '.join(
                 f'{k}:{v}' for k, v in resources_dict.items())
@@ -2863,8 +2859,7 @@
         if resource_accelerators:
             resources_str = ', '.join(set(resource_accelerators))
         else:
-            resources_str = f'CPU:{DEFAULT_TASK_CPU_DEMAND}'
->>>>>>> 1ce2dc18
+            resources_str = f'CPU:{task_cpu_demand}'
     resources_str = f'{task.num_nodes}x [{resources_str}]'
     return resources_str
 
