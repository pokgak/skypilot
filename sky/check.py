"""Credential checks: check cloud credentials and enable clouds."""
import collections
import itertools
import os
import traceback
from types import ModuleType
from typing import Callable, Dict, Iterable, List, Optional, Set, Tuple, Union

import click
import colorama

from sky import clouds as sky_clouds
from sky import exceptions
from sky import global_user_state
from sky import skypilot_config
from sky.adaptors import cloudflare
from sky.clouds import cloud as sky_cloud
from sky.skylet import constants
from sky.utils import registry
from sky.utils import rich_utils
from sky.utils import subprocess_utils
from sky.utils import ux_utils

CHECK_MARK_EMOJI = '\U00002714'  # Heavy check mark unicode
PARTY_POPPER_EMOJI = '\U0001F389'  # Party popper unicode


def check_capabilities(
    quiet: bool = False,
    verbose: bool = False,
    clouds: Optional[Iterable[str]] = None,
    capabilities: Optional[List[sky_cloud.CloudCapability]] = None,
    workspace: Optional[str] = None,
) -> Dict[str, Dict[str, List[sky_cloud.CloudCapability]]]:
    echo = (lambda *_args, **_kwargs: None
           ) if quiet else lambda *args, **kwargs: click.echo(
               *args, **kwargs, color=True)
    all_workspaces_results: Dict[str,
                                 Dict[str,
                                      List[sky_cloud.CloudCapability]]] = {}
    available_workspaces = list(skypilot_config.get_workspaces().keys())
    hide_workspace_str = (available_workspaces == [
        constants.SKYPILOT_DEFAULT_WORKSPACE
    ])
    initial_hint = 'Checking credentials to enable infra for SkyPilot.'
    if len(available_workspaces) > 1:
        initial_hint = (f'Checking credentials to enable infra for SkyPilot '
                        f'(Workspaces: {", ".join(available_workspaces)}).')
    echo(initial_hint)
    if capabilities is None:
        capabilities = sky_cloud.ALL_CAPABILITIES
    assert capabilities is not None

    def get_all_clouds() -> Tuple[str, ...]:
        return tuple([repr(c) for c in registry.CLOUD_REGISTRY.values()] +
                     [cloudflare.NAME])

    def _execute_check_logic_for_workspace(
        current_workspace_name: str,
        hide_per_cloud_details: bool,
        hide_workspace_str: bool,
    ) -> Dict[str, List[sky_cloud.CloudCapability]]:
        nonlocal echo, verbose, clouds, quiet

        enabled_clouds: Dict[str, List[sky_cloud.CloudCapability]] = {}
        disabled_clouds: Dict[str, List[sky_cloud.CloudCapability]] = {}

        def check_one_cloud_one_capability(
            payload: Tuple[Tuple[str, Union[sky_clouds.Cloud, ModuleType]],
                           sky_cloud.CloudCapability]
        ) -> Optional[Tuple[sky_cloud.CloudCapability, bool, Optional[Union[
                str, Dict[str, str]]]]]:
<<<<<<< HEAD
            cloud_tuple, capability = payload
            _, cloud = cloud_tuple
            try:
                ok, reason = cloud.check_credentials(capability)
            except exceptions.NotSupportedError:
                return None
            except Exception:  # pylint: disable=broad-except
                ok, reason = False, traceback.format_exc()
            if not isinstance(reason, dict):
                reason = reason.strip() if reason else None
            return (capability, ok, reason)
=======
            with skypilot_config.local_active_workspace_ctx(
                    current_workspace_name):
                # Have to override again for specific thread, as the
                # local_active_workspace_ctx is thread-local.
                cloud_tuple, capability = payload
                _, cloud = cloud_tuple
                try:
                    ok, reason = cloud.check_credentials(capability)
                except exceptions.NotSupportedError:
                    return None
                except Exception:  # pylint: disable=broad-except
                    ok, reason = False, traceback.format_exc()
                if not isinstance(reason, dict):
                    reason = reason.strip() if reason else None
                return (capability, ok, reason)
>>>>>>> 9c8a6122

        def get_cloud_tuple(
                cloud_name: str
        ) -> Tuple[str, Union[sky_clouds.Cloud, ModuleType]]:
            # Validates cloud_name and returns a tuple of the cloud's name and
            # the cloud object. Includes special handling for Cloudflare.
            if cloud_name.lower().startswith('cloudflare'):
                return cloudflare.NAME, cloudflare
            else:
                cloud_obj = registry.CLOUD_REGISTRY.from_str(cloud_name)
                assert cloud_obj is not None, f'Cloud {cloud_name!r} not found'
                return repr(cloud_obj), cloud_obj

        if clouds is not None:
            cloud_list = clouds
        else:
            cloud_list = get_all_clouds()

        clouds_to_check = [get_cloud_tuple(c) for c in cloud_list]

        # Use allowed_clouds from config if it exists, otherwise check all
        # clouds. Also validate names with get_cloud_tuple.
        config_allowed_cloud_names = sorted([
            get_cloud_tuple(c)[0] for c in skypilot_config.get_nested((
                'allowed_clouds',), get_all_clouds())
        ])

        # filter out the clouds that are disabled in the workspace config
        workspace_disabled_clouds = []
        for cloud in config_allowed_cloud_names:
            cloud_config = skypilot_config.get_workspace_cloud(
                cloud, workspace=current_workspace_name)
            cloud_disabled = cloud_config.get('disabled', False)
            if cloud_disabled:
                workspace_disabled_clouds.append(cloud)

        config_allowed_cloud_names = [
            c for c in config_allowed_cloud_names
            if c not in workspace_disabled_clouds
        ]

        # Use disallowed_cloud_names for logging the clouds that will be
        # disabled because they are not included in allowed_clouds in
        # config.yaml.
        disallowed_cloud_names = [
            c for c in get_all_clouds() if c not in config_allowed_cloud_names
        ]
        # Check only the clouds which are allowed in the config.
        clouds_to_check = [
            c for c in clouds_to_check if c[0] in config_allowed_cloud_names
        ]

        combinations = list(itertools.product(clouds_to_check, capabilities))

        cloud2ctx2text: Dict[str, Dict[str, str]] = {}
        if not combinations:
            echo(
                _summary_message(enabled_clouds, cloud2ctx2text,
                                 current_workspace_name, hide_workspace_str,
                                 disallowed_cloud_names))

            return {}

        workspace_str = f' for workspace: {current_workspace_name!r}'
        if hide_workspace_str:
            workspace_str = ''
        with rich_utils.safe_status(
                ux_utils.spinner_message(
                    f'Checking infra choices{workspace_str}...')):
            check_results = subprocess_utils.run_in_parallel(
                check_one_cloud_one_capability, combinations)

        check_results_dict: Dict[
            Tuple[str, Union[sky_clouds.Cloud, ModuleType]],
            List[Tuple[sky_cloud.CloudCapability, bool,
                       Optional[Union[str, Dict[str, str]]]]]] = (
                           collections.defaultdict(list))
        for combination, check_result in zip(combinations, check_results):
            if check_result is None:
                continue
            capability, ok, ctx2text = check_result
            cloud_tuple, _ = combination
            cloud_repr = cloud_tuple[0]
            if isinstance(ctx2text, dict):
                cloud2ctx2text[cloud_repr] = ctx2text
            if ok:
                enabled_clouds.setdefault(cloud_repr, []).append(capability)
            else:
                disabled_clouds.setdefault(cloud_repr, []).append(capability)
            check_results_dict[cloud_tuple].append(check_result)

        if not hide_per_cloud_details:
            for cloud_tuple, check_result_list in sorted(
                    check_results_dict.items(), key=lambda item: item[0][0]):
                _print_checked_cloud(echo, verbose, cloud_tuple,
                                     check_result_list,
                                     cloud2ctx2text.get(cloud_tuple[0], {}))

        # Determine the set of enabled clouds: (previously enabled clouds +
        # newly enabled clouds - newly disabled clouds) intersected with
        # config_allowed_clouds, if specified in config.yaml.
        # This means that if a cloud is already enabled and is not included in
        # allowed_clouds in config.yaml, it will be disabled.
        all_enabled_clouds: Set[str] = set()
        for capability in capabilities:
            # Cloudflare is not a real cloud in registry.CLOUD_REGISTRY, and
            # should not be inserted into the DB (otherwise `sky launch` and
            # other code would error out when it's trying to look it up in the
            # registry).
            enabled_clouds_set = {
                cloud for cloud, capabilities in enabled_clouds.items()
                if capability in capabilities and
                not cloud.startswith('Cloudflare')
            }
            disabled_clouds_set = {
                cloud for cloud, capabilities in disabled_clouds.items()
                if capability in capabilities and
                not cloud.startswith('Cloudflare')
            }
            config_allowed_clouds_set = {
                cloud for cloud in config_allowed_cloud_names
                if not cloud.startswith('Cloudflare')
            }
            previously_enabled_clouds_set = {
                repr(cloud)
                for cloud in global_user_state.get_cached_enabled_clouds(
                    capability, current_workspace_name)
            }
            enabled_clouds_for_capability = (config_allowed_clouds_set & (
                (previously_enabled_clouds_set | enabled_clouds_set) -
                disabled_clouds_set))

            global_user_state.set_enabled_clouds(
                list(enabled_clouds_for_capability), capability,
                current_workspace_name)
            all_enabled_clouds = all_enabled_clouds.union(
                enabled_clouds_for_capability)

        echo(
            _summary_message(enabled_clouds, cloud2ctx2text,
                             current_workspace_name, hide_workspace_str,
                             disallowed_cloud_names))

        return enabled_clouds

    # --- Main check_capabilities logic ---

    if workspace is not None:
        # Check only the specified workspace
        if workspace not in available_workspaces:
            with ux_utils.print_exception_no_traceback():
                raise ValueError(
                    f'Workspace {workspace!r} not found in SkyPilot '
                    'configuration. '
                    f'Available workspaces: {", ".join(available_workspaces)}')

        # Always show details for single specified check (if verbose)
        hide_per_cloud_details_flag = False
<<<<<<< HEAD
        with skypilot_config.with_active_workspace(workspace):
=======
        with skypilot_config.local_active_workspace_ctx(workspace):
>>>>>>> 9c8a6122
            enabled_ws_clouds = _execute_check_logic_for_workspace(
                workspace, hide_per_cloud_details_flag, hide_workspace_str)
            all_workspaces_results[workspace] = enabled_ws_clouds
    else:
        # Check all workspaces
        workspaces_to_check = available_workspaces

        hide_per_cloud_details_flag = (not verbose and
                                       len(workspaces_to_check) > 1)

        for ws_name in workspaces_to_check:
            if not hide_workspace_str:
                echo(f'\nChecking enabled infra for workspace: {ws_name!r}')
<<<<<<< HEAD
            with skypilot_config.with_active_workspace(ws_name):
=======
            with skypilot_config.local_active_workspace_ctx(ws_name):
>>>>>>> 9c8a6122
                enabled_ws_clouds = _execute_check_logic_for_workspace(
                    ws_name, hide_per_cloud_details_flag, hide_workspace_str)
                all_workspaces_results[ws_name] = enabled_ws_clouds

    # Global "To enable a cloud..." message, printed once if relevant
    if not quiet:
        echo(
            click.style(
                '\nTo enable a cloud, follow the hints above and rerun: ',
                dim=True) + click.style('sky check', bold=True) + '\n' +
            click.style(
                'If any problems remain, refer to detailed docs at: '
                'https://docs.skypilot.co/en/latest/getting-started/installation.html',  # pylint: disable=line-too-long
                dim=True))

    return all_workspaces_results


def check_capability(
    capability: sky_cloud.CloudCapability,
    quiet: bool = False,
    verbose: bool = False,
    clouds: Optional[Iterable[str]] = None,
    workspace: Optional[str] = None,
) -> Dict[str, List[str]]:
    clouds_with_capability = collections.defaultdict(list)
    workspace_enabled_clouds = check_capabilities(quiet, verbose, clouds,
                                                  [capability], workspace)
    for workspace, enabled_clouds in workspace_enabled_clouds.items():
        for cloud, capabilities in enabled_clouds.items():
            if capability in capabilities:
                clouds_with_capability[workspace].append(cloud)
    return clouds_with_capability


def check(
    quiet: bool = False,
    verbose: bool = False,
    clouds: Optional[Iterable[str]] = None,
    workspace: Optional[str] = None,
) -> Dict[str, List[str]]:
    enabled_clouds_by_workspace: Dict[str,
                                      List[str]] = collections.defaultdict(list)
    capabilities_result = check_capabilities(quiet, verbose, clouds,
                                             sky_cloud.ALL_CAPABILITIES,
                                             workspace)
    for ws_name, enabled_clouds_with_capabilities in capabilities_result.items(
    ):
        # For each workspace, get a list of cloud names that have any
        # capabilities enabled.
        # The inner dict enabled_clouds_with_capabilities maps cloud_name to
        # List[CloudCapability].
        # If the list of capabilities is non-empty, the cloud is considered
        # enabled.
        # We are interested in the keys (cloud names) of this dict if their
        # value (list of capabilities) is not empty.
        # However, check_capabilities already ensures that only clouds with
        # *some* enabled capabilities (from the ones being checked, i.e.
        # ALL_CAPABILITIES here) are included in its return value.
        # So, the keys of enabled_clouds_with_capabilities are the enabled cloud
        # names for that workspace.
        enabled_clouds_by_workspace[ws_name] = list(
            enabled_clouds_with_capabilities.keys())
    return enabled_clouds_by_workspace


def get_cached_enabled_clouds_or_refresh(
        capability: sky_cloud.CloudCapability,
        raise_if_no_cloud_access: bool = False) -> List[sky_clouds.Cloud]:
    """Returns cached enabled clouds and if no cloud is enabled, refresh.

    This function will perform a refresh if no public cloud is enabled.

    Args:
        raise_if_no_cloud_access: if True, raise an exception if no public
            cloud is enabled.

    Raises:
        exceptions.NoCloudAccessError: if no public cloud is enabled and
            raise_if_no_cloud_access is set to True.
    """
    cached_enabled_clouds = global_user_state.get_cached_enabled_clouds(
        capability, skypilot_config.get_active_workspace())
    if not cached_enabled_clouds:
        try:
            check_capability(capability, quiet=True)
        except SystemExit:
            # If no cloud is enabled, check() will raise SystemExit.
            # Here we catch it and raise the exception later only if
            # raise_if_no_cloud_access is set to True.
            pass
        cached_enabled_clouds = global_user_state.get_cached_enabled_clouds(
            capability, skypilot_config.get_active_workspace())
    if raise_if_no_cloud_access and not cached_enabled_clouds:
        with ux_utils.print_exception_no_traceback():
            raise exceptions.NoCloudAccessError(
                'Cloud access is not set up. Run: '
                f'{colorama.Style.BRIGHT}sky check{colorama.Style.RESET_ALL}')
    return cached_enabled_clouds


def get_cloud_credential_file_mounts(
        excluded_clouds: Optional[Iterable[sky_clouds.Cloud]]
) -> Dict[str, str]:
    """Returns the files necessary to access all clouds.

    Returns a dictionary that will be added to a task's file mounts
    and a list of patterns that will be excluded (used as rsync_exclude).
    """
    # Uploading credentials for all clouds instead of only sky check
    # enabled clouds because users may have partial credentials for some
    # clouds to access their specific resources (e.g. cloud storage) but
    # not have the complete credentials to pass sky check.
    clouds = registry.CLOUD_REGISTRY.values()
    file_mounts = {}
    for cloud in clouds:
        if (excluded_clouds is not None and
                sky_clouds.cloud_in_iterable(cloud, excluded_clouds)):
            continue
        cloud_file_mounts = cloud.get_credential_file_mounts()
        for remote_path, local_path in cloud_file_mounts.items():
            if os.path.exists(os.path.expanduser(local_path)):
                file_mounts[remote_path] = local_path
    # Currently, get_cached_enabled_clouds_or_refresh() does not support r2 as
    # only clouds with computing instances are marked as enabled by skypilot.
    # This will be removed when cloudflare/r2 is added as a 'cloud'.
    r2_is_enabled, _ = cloudflare.check_storage_credentials()
    if r2_is_enabled:
        r2_credential_mounts = cloudflare.get_credential_file_mounts()
        file_mounts.update(r2_credential_mounts)
    return file_mounts


def _print_checked_cloud(
    echo: Callable,
    verbose: bool,
    cloud_tuple: Tuple[str, Union[sky_clouds.Cloud, ModuleType]],
    cloud_capabilities: List[Tuple[sky_cloud.CloudCapability, bool,
                                   Optional[Union[str, Dict[str, str]]]]],
    ctx2text: Dict[str, str],
) -> None:
    """Prints whether a cloud is enabled, and the capabilities that are enabled.
    If any hints (for enabled capabilities) or
    reasons (for disabled capabilities) are provided, they will be printed.

    Args:
        echo: The function to use to print the message.
        verbose: Whether to print the verbose output.
        cloud_tuple: The cloud to print the capabilities for.
        cloud_capabilities: The capabilities for the cloud.
    """

    def _yellow_color(str_to_format: str) -> str:
        return (f'{colorama.Fore.LIGHTYELLOW_EX}'
                f'{str_to_format}'
                f'{colorama.Style.RESET_ALL}')

    cloud_repr, cloud = cloud_tuple
    # Print the capabilities for the cloud.
    # consider cloud enabled if any capability is enabled.
    enabled_capabilities: List[sky_cloud.CloudCapability] = []
    hints_to_capabilities: Dict[str, List[sky_cloud.CloudCapability]] = {}
    reasons_to_capabilities: Dict[str, List[sky_cloud.CloudCapability]] = {}
    for capability, ok, reason in cloud_capabilities:
        if ok:
            enabled_capabilities.append(capability)
        # `dict` reasons for K8s and SSH will be printed in detail in
        # _format_enabled_cloud. Skip here.
        if not isinstance(reason, str):
            continue
        if ok:
            if reason is not None:
                hints_to_capabilities.setdefault(reason, []).append(capability)
        elif reason is not None:
            reasons_to_capabilities.setdefault(reason, []).append(capability)
    style_str = f'{colorama.Style.DIM}'
    status_msg: str = 'disabled'
    capability_string: str = ''
    detail_string: str = ''
    activated_account: Optional[str] = None
    if enabled_capabilities:
        style_str = f'{colorama.Fore.GREEN}{colorama.Style.NORMAL}'
        status_msg = 'enabled'
        capability_string = f'[{", ".join(enabled_capabilities)}]'
        if verbose and cloud is not cloudflare:
            activated_account = cloud.get_active_user_identity_str()
        if isinstance(cloud_tuple[1], (sky_clouds.SSH, sky_clouds.Kubernetes)):
            detail_string = _format_context_details(cloud_tuple[1],
                                                    show_details=True,
                                                    ctx2text=ctx2text)
    echo(
        click.style(
            f'{style_str}  {cloud_repr}: {status_msg} {capability_string}'
            f'{colorama.Style.RESET_ALL}{detail_string}'))
    if activated_account is not None:
        echo(f'    Activated account: {activated_account}')
    for reason, capabilities in hints_to_capabilities.items():
        echo(f'    Hint [{", ".join(capabilities)}]: {_yellow_color(reason)}')
    for reason, capabilities in reasons_to_capabilities.items():
        echo(f'    Reason [{", ".join(capabilities)}]: {reason}')


def _green_color(str_to_format: str) -> str:
    return f'{colorama.Fore.GREEN}{str_to_format}{colorama.Style.RESET_ALL}'


def _format_context_details(cloud: Union[str, sky_clouds.Cloud],
                            show_details: bool,
                            ctx2text: Optional[Dict[str, str]] = None) -> str:
    if isinstance(cloud, str):
        cloud_type = registry.CLOUD_REGISTRY.from_str(cloud)
        assert cloud_type is not None
    else:
        cloud_type = cloud
    if isinstance(cloud_type, sky_clouds.SSH):
        # Get the cluster names by reading from the node pools file
        contexts = sky_clouds.SSH.get_ssh_node_pool_contexts()
    else:
        assert isinstance(cloud_type, sky_clouds.Kubernetes)
        contexts = sky_clouds.Kubernetes.existing_allowed_contexts()

    filtered_contexts = []
    for context in contexts:
        if not show_details:
            # Skip
            if (ctx2text is None or context not in ctx2text or
                    'disabled' in ctx2text[context]):
                continue
        filtered_contexts.append(context)

    if not filtered_contexts:
        return ''

    def _red_color(str_to_format: str) -> str:
        return (f'{colorama.Fore.LIGHTRED_EX}'
                f'{str_to_format}'
                f'{colorama.Style.RESET_ALL}')

    def _dim_color(str_to_format: str) -> str:
        return (f'{colorama.Style.DIM}'
                f'{str_to_format}'
                f'{colorama.Style.RESET_ALL}')

    # Format the context info with consistent styling
    contexts_formatted = []
    for i, context in enumerate(filtered_contexts):
        if isinstance(cloud_type, sky_clouds.SSH):
            # TODO: This is a hack to remove the 'ssh-' prefix from the
            # context name. Once we have a separate kubeconfig for SSH,
            # this will not be required.
            cleaned_context = context.lstrip('ssh-')
        else:
            cleaned_context = context
        symbol = (ux_utils.INDENT_LAST_SYMBOL if i == len(filtered_contexts) -
                  1 else ux_utils.INDENT_SYMBOL)
        text_suffix = ''
        if show_details:
            if ctx2text is not None:
                text_suffix = (
                    f': {ctx2text[context]}' if context in ctx2text else
                    (': ' + _red_color('disabled. ') +
                     _dim_color('Reason: Not set up. Use `sky ssh up --infra '
                                f'{context.lstrip("ssh-")}` to set up.')))
        contexts_formatted.append(
            f'\n    {symbol}{cleaned_context}{text_suffix}')
    identity_str = ('SSH Node Pools' if isinstance(cloud_type, sky_clouds.SSH)
                    else 'Allowed contexts')
    return f'\n    {identity_str}:{"".join(contexts_formatted)}'


def _format_enabled_cloud(cloud_name: str,
                          capabilities: List[sky_cloud.CloudCapability],
                          ctx2text: Optional[Dict[str, str]] = None) -> str:
    """Format the summary of enabled cloud and its enabled capabilities.

    Args:
        cloud_name: The name of the cloud.
        capabilities: The capabilities of the cloud.

    Returns:
        A string of the formatted cloud and capabilities.
    """
    cloud_and_capabilities = f'{cloud_name} [{", ".join(capabilities)}]'
    title = _green_color(cloud_and_capabilities)

    if cloud_name in [repr(sky_clouds.Kubernetes()), repr(sky_clouds.SSH())]:
        return (f'{title}' + _format_context_details(
            cloud_name, show_details=False, ctx2text=ctx2text))

    if cloud_name == repr(sky_clouds.Kubernetes()):
        # Get enabled contexts for Kubernetes
        existing_contexts = sky_clouds.Kubernetes.existing_allowed_contexts()
        if not existing_contexts:
            return _green_color(cloud_and_capabilities)

        # Check if allowed_contexts is explicitly set in config
        allowed_contexts = skypilot_config.get_nested(
            ('kubernetes', 'allowed_contexts'), None)

        # Format the context info with consistent styling
        if allowed_contexts is not None:
            contexts_formatted = []
            for i, context in enumerate(existing_contexts):
                symbol = (ux_utils.INDENT_LAST_SYMBOL
                          if i == len(existing_contexts) -
                          1 else ux_utils.INDENT_SYMBOL)
                contexts_formatted.append(f'\n    {symbol}{context}')
            context_info = f'  Allowed contexts:{"".join(contexts_formatted)}'
        else:
            context_info = f'  Active context: {existing_contexts[0]}'

        return (f'{_green_color(cloud_and_capabilities)}\n'
                f'  {colorama.Style.DIM}{context_info}'
                f'{colorama.Style.RESET_ALL}')
    return _green_color(cloud_and_capabilities)


def _summary_message(
    enabled_clouds: Dict[str, List[sky_cloud.CloudCapability]],
    cloud2ctx2text: Dict[str, Dict[str, str]],
    current_workspace_name: str,
    hide_workspace_str: bool,
    disallowed_cloud_names: List[str],
) -> str:
    if not enabled_clouds:
        enabled_clouds_str = '\n  No infra to check/enabled.'
    else:
        enabled_clouds_str = '\n  ' + '\n  '.join([
            _format_enabled_cloud(cloud, capabilities,
                                  cloud2ctx2text.get(cloud, None))
            for cloud, capabilities in sorted(enabled_clouds.items(),
                                              key=lambda item: item[0])
        ])

    workspace_str = f' for workspace: {current_workspace_name!r}'
    if hide_workspace_str:
        workspace_str = ''

    disallowed_clouds_hint = ''
    if disallowed_cloud_names:
        disable_for_workspace_hint = (
            f' or disabled for this workspace {current_workspace_name!r}')
        if hide_workspace_str:
            disable_for_workspace_hint = ''
        disallowed_clouds_hint = (
            '\nNote: The following clouds were disabled because they were not '
            'included in allowed_clouds in ~/.sky/config.yaml'
            f'{disable_for_workspace_hint}: '
            f'{", ".join([c for c in disallowed_cloud_names])}')

    return (f'\n{colorama.Fore.GREEN}{PARTY_POPPER_EMOJI} '
            f'Enabled infra{workspace_str} '
            f'{PARTY_POPPER_EMOJI}'
            f'{colorama.Style.RESET_ALL}{enabled_clouds_str}'
            f'{disallowed_clouds_hint}')<|MERGE_RESOLUTION|>--- conflicted
+++ resolved
@@ -70,19 +70,6 @@
                            sky_cloud.CloudCapability]
         ) -> Optional[Tuple[sky_cloud.CloudCapability, bool, Optional[Union[
                 str, Dict[str, str]]]]]:
-<<<<<<< HEAD
-            cloud_tuple, capability = payload
-            _, cloud = cloud_tuple
-            try:
-                ok, reason = cloud.check_credentials(capability)
-            except exceptions.NotSupportedError:
-                return None
-            except Exception:  # pylint: disable=broad-except
-                ok, reason = False, traceback.format_exc()
-            if not isinstance(reason, dict):
-                reason = reason.strip() if reason else None
-            return (capability, ok, reason)
-=======
             with skypilot_config.local_active_workspace_ctx(
                     current_workspace_name):
                 # Have to override again for specific thread, as the
@@ -98,7 +85,6 @@
                 if not isinstance(reason, dict):
                     reason = reason.strip() if reason else None
                 return (capability, ok, reason)
->>>>>>> 9c8a6122
 
         def get_cloud_tuple(
                 cloud_name: str
@@ -257,11 +243,7 @@
 
         # Always show details for single specified check (if verbose)
         hide_per_cloud_details_flag = False
-<<<<<<< HEAD
-        with skypilot_config.with_active_workspace(workspace):
-=======
         with skypilot_config.local_active_workspace_ctx(workspace):
->>>>>>> 9c8a6122
             enabled_ws_clouds = _execute_check_logic_for_workspace(
                 workspace, hide_per_cloud_details_flag, hide_workspace_str)
             all_workspaces_results[workspace] = enabled_ws_clouds
@@ -275,11 +257,7 @@
         for ws_name in workspaces_to_check:
             if not hide_workspace_str:
                 echo(f'\nChecking enabled infra for workspace: {ws_name!r}')
-<<<<<<< HEAD
-            with skypilot_config.with_active_workspace(ws_name):
-=======
             with skypilot_config.local_active_workspace_ctx(ws_name):
->>>>>>> 9c8a6122
                 enabled_ws_clouds = _execute_check_logic_for_workspace(
                     ws_name, hide_per_cloud_details_flag, hide_workspace_str)
                 all_workspaces_results[ws_name] = enabled_ws_clouds
