--- conflicted
+++ resolved
@@ -59,15 +59,11 @@
     # names, so the limit is 64 - 4 - 7 - 10 = 43.
     # Reference: https://azure.github.io/PSRule.Rules.Azure/en/rules/Azure.ResourceGroup.Name/ # pylint: disable=line-too-long
     _MAX_CLUSTER_NAME_LEN_LIMIT = 42
-<<<<<<< HEAD
     # Azure ML has a 24 character limit for instance names. Here we reserve 4
     # characters for the multi-node suffix '-n{c}'. Please reference to
     # sky/provision/azure/instance.py::_create_instances for more details.
     _AZ_ML_MAX_NAME_LEN_LIMIT = 20
-    _BEST_DISK_TIER = resources_utils.DiskTier.MEDIUM
-=======
     _BEST_DISK_TIER = resources_utils.DiskTier.HIGH
->>>>>>> d602225c
     _DEFAULT_DISK_TIER = resources_utils.DiskTier.MEDIUM
     # Azure does not support high disk and ultra disk tier.
     _SUPPORTED_DISK_TIERS = (set(resources_utils.DiskTier) -
