"""Fluidstack Cloud."""
import json
import os
import typing
from typing import Dict, Iterator, List, Optional, Tuple

import requests

from sky import clouds
from sky.clouds import service_catalog
from sky.provision.fluidstack import fluidstack_utils
from sky.utils import registry
from sky.utils import resources_utils
from sky.utils.resources_utils import DiskTier

_CREDENTIAL_FILES = [
    # credential files for FluidStack,
    fluidstack_utils.FLUIDSTACK_API_KEY_PATH
]
if typing.TYPE_CHECKING:
    # Renaming to avoid shadowing variables.
    from sky import resources as resources_lib


@registry.CLOUD_REGISTRY.register
class Fluidstack(clouds.Cloud):
    """FluidStack GPU Cloud."""

    _REPR = 'Fluidstack'

    _MAX_CLUSTER_NAME_LEN_LIMIT = 57
    # Currently, none of clouds.CloudImplementationFeatures
    # are implemented for Fluidstack Cloud.
    # STOP/AUTOSTOP: The Fluidstack cloud
    # provider does not support stopping VMs.

    _CLOUD_UNSUPPORTED_FEATURES = {
        clouds.CloudImplementationFeatures.STOP:
            'Stopping clusters in FluidStack'
            ' is not supported in SkyPilot',
        clouds.CloudImplementationFeatures.CLONE_DISK_FROM_CLUSTER:
            'Migrating '
            f'disk is not supported in {_REPR}.',
        clouds.CloudImplementationFeatures.SPOT_INSTANCE:
            'Spot instances are'
            f' not supported in {_REPR}.',
        clouds.CloudImplementationFeatures.IMAGE_ID:
            'Specifying image ID '
            f'is not supported for {_REPR}.',
        clouds.CloudImplementationFeatures.CUSTOM_DISK_TIER:
            'Custom disk tiers'
            f' is not supported in {_REPR}.',
        clouds.CloudImplementationFeatures.HOST_CONTROLLERS:
            'Host controllers'
            f' are not supported in {_REPR}.',
    }
    # Using the latest SkyPilot provisioner API to provision and check status.
    PROVISIONER_VERSION = clouds.ProvisionerVersion.SKYPILOT
    STATUS_VERSION = clouds.StatusVersion.SKYPILOT

    @classmethod
    def _unsupported_features_for_resources(
        cls, resources: 'resources_lib.Resources'
    ) -> Dict[clouds.CloudImplementationFeatures, str]:
        """The features not supported based on the resources provided.

        This method is used by check_features_are_supported() to check if the
        cloud implementation supports all the requested features.

        Returns:
            A dict of {feature: reason} for the features not supported by the
            cloud implementation.
        """
        del resources  # unused
        return cls._CLOUD_UNSUPPORTED_FEATURES

    @classmethod
    def _max_cluster_name_length(cls) -> Optional[int]:
        return cls._MAX_CLUSTER_NAME_LEN_LIMIT

    @classmethod
    def regions_with_offering(cls, instance_type: str,
                              accelerators: Optional[Dict[str, int]],
                              use_spot: bool, region: Optional[str],
                              zone: Optional[str]) -> List[clouds.Region]:
        assert zone is None, 'FluidStack does not support zones.'
        del accelerators, zone  # unused
        if use_spot:
            return []
        regions = service_catalog.get_region_zones_for_instance_type(
            instance_type, use_spot, 'fluidstack')

        if region is not None:
            regions = [r for r in regions if r.name == region]
        return regions

    @classmethod
    def zones_provision_loop(
        cls,
        *,
        region: str,
        num_nodes: int,
        instance_type: str,
        accelerators: Optional[Dict[str, int]] = None,
        use_spot: bool = False,
    ) -> Iterator[None]:
        del num_nodes  # unused
        regions = cls.regions_with_offering(instance_type,
                                            accelerators,
                                            use_spot,
                                            region=region,
                                            zone=None)
        for r in regions:
            assert r.zones is None, r
            yield r.zones

    def instance_type_to_hourly_cost(self,
                                     instance_type: str,
                                     use_spot: bool,
                                     region: Optional[str] = None,
                                     zone: Optional[str] = None) -> float:
        return service_catalog.get_hourly_cost(instance_type,
                                               use_spot=use_spot,
                                               region=region,
                                               zone=zone,
                                               clouds='fluidstack')

    def accelerators_to_hourly_cost(self,
                                    accelerators: Dict[str, int],
                                    use_spot: bool,
                                    region: Optional[str] = None,
                                    zone: Optional[str] = None) -> float:
        del accelerators, use_spot, region, zone  # unused
        # Fluidstack includes accelerators as part of the instance type.
        return 0.0

    def get_egress_cost(self, num_gigabytes: float) -> float:
        return 0.0

    def __repr__(self):
        return 'Fluidstack'

    @classmethod
    def get_default_instance_type(
            cls,
            cpus: Optional[str] = None,
            memory: Optional[str] = None,
            disk_tier: Optional[DiskTier] = None) -> Optional[str]:
        return service_catalog.get_default_instance_type(cpus=cpus,
                                                         memory=memory,
                                                         disk_tier=disk_tier,
                                                         clouds='fluidstack')

    @classmethod
    def get_accelerators_from_instance_type(
        cls,
        instance_type: str,
    ) -> Optional[Dict[str, int]]:
        return service_catalog.get_accelerators_from_instance_type(
            instance_type, clouds='fluidstack')

    @classmethod
    def get_vcpus_mem_from_instance_type(
        cls,
        instance_type: str,
    ) -> Tuple[Optional[float], Optional[float]]:
        return service_catalog.get_vcpus_mem_from_instance_type(
            instance_type, clouds='fluidstack')

    @classmethod
    def get_zone_shell_cmd(cls) -> Optional[str]:
        return None

    def make_deploy_resources_variables(
        self,
        resources: 'resources_lib.Resources',
        cluster_name: resources_utils.ClusterName,
        region: clouds.Region,
        zones: Optional[List[clouds.Zone]],
        dryrun: bool = False,
    ) -> Dict[str, Optional[str]]:

        assert zones is None, 'FluidStack does not support zones.'

        r = resources
        acc_dict = self.get_accelerators_from_instance_type(r.instance_type)
        if acc_dict is not None:
            custom_resources = json.dumps(acc_dict, separators=(',', ':'))
        else:
            custom_resources = None

        return {
            'instance_type': resources.instance_type,
            'custom_resources': custom_resources,
            'region': region.name,
            'fluidstack_username': 'ubuntu',
        }

    def _get_feasible_launchable_resources(
            self, resources: 'resources_lib.Resources'):
        if resources.instance_type is not None:
            assert resources.is_launchable(), resources
            # Accelerators are part of the instance type in Fluidstack Cloud
            resources = resources.copy(accelerators=None)
            # TODO: Add hints to all return values in this method to help
            #  users understand why the resources are not launchable.
            return resources_utils.FeasibleResources([resources], [], None)

        def _make(instance_list):
            resource_list = []
            for instance_type in instance_list:
                r = resources.copy(
                    cloud=Fluidstack(),
                    instance_type=instance_type,
                    # Setting this to None as
                    # Fluidstack doesn't separately bill /
                    # attach the accelerators.
                    #  Billed as part of the VM type.
                    accelerators=None,
                    cpus=None,
                    memory=None,
                )
                resource_list.append(r)
            return resource_list

        # Currently, handle a filter on accelerators only.
        accelerators = resources.accelerators
        if accelerators is None:
            # Return a default instance type with the given number of vCPUs.
            default_instance_type = Fluidstack.get_default_instance_type(
                cpus=resources.cpus,
                memory=resources.memory,
                disk_tier=resources.disk_tier)
            if default_instance_type is None:
                return resources_utils.FeasibleResources([], [], None)
            else:
                return resources_utils.FeasibleResources(
                    _make([default_instance_type]), [], None)

        assert len(accelerators) == 1, resources
        acc, acc_count = list(accelerators.items())[0]
        (instance_list, fuzzy_candidate_list
        ) = service_catalog.get_instance_type_for_accelerator(
            acc,
            acc_count,
            use_spot=resources.use_spot,
            cpus=resources.cpus,
            memory=resources.memory,
            region=resources.region,
            zone=resources.zone,
            clouds='fluidstack')
        if instance_list is None:
            return resources_utils.FeasibleResources([], fuzzy_candidate_list,
                                                     None)
        return resources_utils.FeasibleResources(_make(instance_list),
                                                 fuzzy_candidate_list, None)

    @classmethod
    def check_credentials(cls) -> Tuple[bool, Optional[str]]:

        try:
            assert os.path.exists(
                os.path.expanduser(fluidstack_utils.FLUIDSTACK_API_KEY_PATH))

            with open(os.path.expanduser(
                    fluidstack_utils.FLUIDSTACK_API_KEY_PATH),
                      encoding='UTF-8') as f:
                api_key = f.read().strip()
                if not api_key.startswith('api_key'):
                    return False, ('Invalid FluidStack API key format. '
                                   'To configure credentials, go to:\n    '
                                   '  https://dashboard.fluidstack.io \n    '
                                   'to obtain an API key, '
                                   'then add save the contents '
                                   'to ~/.fluidstack/api_key \n')
        except AssertionError:
            return False, ('Failed to access FluidStack Cloud'
                           ' with credentials. '
                           'To configure credentials, go to:\n    '
                           '  https://dashboard.fluidstack.io \n    '
                           'to obtain an API key, '
                           'then add save the contents '
                           'to ~/.fluidstack/api_key \n')
        except requests.exceptions.ConnectionError:
            return False, ('Failed to verify FluidStack Cloud credentials. '
                           'Check your network connection '
                           'and try again.')
        return True, None

    def get_credential_file_mounts(self) -> Dict[str, str]:
        return {filename: filename for filename in _CREDENTIAL_FILES}

    @classmethod
    def get_user_identities(cls) -> Optional[List[List[str]]]:
        # TODO(mjibril): Implement get_active_user_identity for Fluidstack
        return None

    def instance_type_exists(self, instance_type: str) -> bool:
        return service_catalog.instance_type_exists(instance_type, 'fluidstack')

    def validate_region_zone(self, region: Optional[str], zone: Optional[str]):
        return service_catalog.validate_region_zone(region,
                                                    zone,
                                                    clouds='fluidstack')

    @classmethod
<<<<<<< HEAD
    def default_username(cls, region: str) -> str:
        return {
            'norway_2_eu': 'ubuntu',
            'calgary_1_canada': 'ubuntu',
            'norway_3_eu': 'ubuntu',
            'norway_4_eu': 'ubuntu',
            'india_2': 'root',
            'nevada_1_usa': 'fsuser',
            'generic_1_canada': 'ubuntu',
            'iceland_1_eu': 'ubuntu',
            'new_york_1_usa': 'fsuser',
            'illinois_1_usa': 'fsuser'
        }.get(region, 'ubuntu')
=======
    def query_status(
        cls,
        name: str,
        tag_filters: Dict[str, str],
        region: Optional[str],
        zone: Optional[str],
        **kwargs,
    ) -> List[status_lib.ClusterStatus]:
        return []
>>>>>>> e437e96b
<|MERGE_RESOLUTION|>--- conflicted
+++ resolved
@@ -12,6 +12,7 @@
 from sky.utils import registry
 from sky.utils import resources_utils
 from sky.utils.resources_utils import DiskTier
+from sky.utils import status_lib
 
 _CREDENTIAL_FILES = [
     # credential files for FluidStack,
@@ -304,21 +305,6 @@
                                                     clouds='fluidstack')
 
     @classmethod
-<<<<<<< HEAD
-    def default_username(cls, region: str) -> str:
-        return {
-            'norway_2_eu': 'ubuntu',
-            'calgary_1_canada': 'ubuntu',
-            'norway_3_eu': 'ubuntu',
-            'norway_4_eu': 'ubuntu',
-            'india_2': 'root',
-            'nevada_1_usa': 'fsuser',
-            'generic_1_canada': 'ubuntu',
-            'iceland_1_eu': 'ubuntu',
-            'new_york_1_usa': 'fsuser',
-            'illinois_1_usa': 'fsuser'
-        }.get(region, 'ubuntu')
-=======
     def query_status(
         cls,
         name: str,
@@ -327,5 +313,4 @@
         zone: Optional[str],
         **kwargs,
     ) -> List[status_lib.ClusterStatus]:
-        return []
->>>>>>> e437e96b
+        return []