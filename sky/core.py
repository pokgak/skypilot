"""SDK functions for cluster/job management."""
import getpass
import sys
from typing import Any, Dict, List, Optional, Union

import colorama

from sky import backends
from sky import clouds
from sky import dag
from sky import data
from sky import exceptions
from sky import global_user_state
from sky import sky_logging
from sky import spot
from sky import status_lib
from sky import task
from sky.backends import backend_utils
from sky.skylet import constants
from sky.skylet import job_lib
from sky.usage import usage_lib
from sky.utils import log_utils
from sky.utils import subprocess_utils
from sky.utils import tpu_utils
from sky.utils import ux_utils

logger = sky_logging.init_logger(__name__)

# ======================
# = Cluster Management =
# ======================

# pylint: disable=redefined-builtin


@usage_lib.entrypoint
def status(cluster_names: Optional[Union[str, List[str]]] = None,
           refresh: bool = False) -> List[Dict[str, Any]]:
    # NOTE(dev): Keep the docstring consistent between the Python API and CLI.
    """Get cluster statuses.

    If cluster_names is given, return those clusters. Otherwise, return all
    clusters.

    Each returned value has the following fields:

    .. code-block:: python

        {
            'name': (str) cluster name,
            'launched_at': (int) timestamp of last launch on this cluster,
            'handle': (ResourceHandle) an internal handle to the cluster,
            'last_use': (str) the last command/entrypoint that affected this
              cluster,
            'status': (sky.ClusterStatus) cluster status,
            'autostop': (int) idle time before autostop,
            'to_down': (bool) whether autodown is used instead of autostop,
            'metadata': (dict) metadata of the cluster,
        }

    Each cluster can have one of the following statuses:

    - ``INIT``: The cluster may be live or down. It can happen in the following
      cases:

      - Ongoing provisioning or runtime setup. (A ``sky.launch()`` has started
        but has not completed.)
      - Or, the cluster is in an abnormal state, e.g., some cluster nodes are
        down, or the SkyPilot runtime is unhealthy. (To recover the cluster,
        try ``sky launch`` again on it.)

    - ``UP``: Provisioning and runtime setup have succeeded and the cluster is
      live.  (The most recent ``sky.launch()`` has completed successfully.)

    - ``STOPPED``: The cluster is stopped and the storage is persisted. Use
      ``sky.start()`` to restart the cluster.

    Autostop column:

    - The autostop column indicates how long the cluster will be autostopped
      after minutes of idling (no jobs running). If ``to_down`` is True, the
      cluster will be autodowned, rather than autostopped.

    Getting up-to-date cluster statuses:

    - In normal cases where clusters are entirely managed by SkyPilot (i.e., no
      manual operations in cloud consoles) and no autostopping is used, the
      table returned by this command will accurately reflect the cluster
      statuses.

    - In cases where the clusters are changed outside of SkyPilot (e.g., manual
      operations in cloud consoles; unmanaged spot clusters getting preempted)
      or for autostop-enabled clusters, use ``refresh=True`` to query the
      latest cluster statuses from the cloud providers.

    Args:
        cluster_names: a list of cluster names to query. If not
            provided, all clusters will be queried.
        refresh: whether to query the latest cluster statuses from the cloud
            provider(s).

    Returns:
        A list of dicts, with each dict containing the information of a
        cluster. If a cluster is found to be terminated or not found, it will
        be omitted from the returned list.
    """
    return backend_utils.get_clusters(include_reserved=True,
                                      refresh=refresh,
                                      cluster_names=cluster_names)


@usage_lib.entrypoint
def service_status(service_name: Optional[str]) -> List[Dict[str, Any]]:
    return backend_utils.refresh_service_status(service_name)


@usage_lib.entrypoint
def serve_tail_logs(service_record: Dict[str, Any], replica_id: int,
                    follow: bool) -> None:
    service_name = service_record['name']
    if service_record['status'] == status_lib.ServiceStatus.CONTROLLER_INIT:
        with ux_utils.print_exception_no_traceback():
            raise ValueError(
                f'Service {service_name!r} is still initializing its '
                'controller. Please try again later.')
    if service_record['status'] == status_lib.ServiceStatus.CONTRLLER_FAILED:
        with ux_utils.print_exception_no_traceback():
            raise ValueError(f'Service {service_name!r}\'s controller failed. '
                             'Cannot tail logs.')
    controller_cluster_name = service_record['handle'].controller_cluster_name
    handle = global_user_state.get_handle_from_cluster_name(
        controller_cluster_name)
    if handle is None:
        raise ValueError(f'Cannot find controller for service {service_name}.')
    assert isinstance(handle, backends.CloudVmRayResourceHandle), handle
    backend = backend_utils.get_backend_from_handle(handle)
    assert isinstance(backend, backends.CloudVmRayBackend), backend
    backend.tail_serve_logs(handle, service_name, replica_id, follow=follow)


@usage_lib.entrypoint
def cost_report() -> List[Dict[str, Any]]:
    # NOTE(dev): Keep the docstring consistent between the Python API and CLI.
    """Get all cluster cost reports, including those that have been downed.

    Each returned value has the following fields:

    .. code-block:: python

        {
            'name': (str) cluster name,
            'launched_at': (int) timestamp of last launch on this cluster,
            'duration': (int) total seconds that cluster was up and running,
            'last_use': (str) the last command/entrypoint that affected this
            'num_nodes': (int) number of nodes launched for cluster,
            'resources': (resources.Resources) type of resource launched,
            'cluster_hash': (str) unique hash identifying cluster,
            'usage_intervals': (List[Tuple[int, int]]) cluster usage times,
            'total_cost': (float) cost given resources and usage intervals,
        }

    The estimated cost column indicates price for the cluster based on the type
    of resources being used and the duration of use up until the call to
    status. This means if the cluster is UP, successive calls to report will
    show increasing price. The estimated cost is calculated based on the local
    cache of the cluster status, and may not be accurate for the cluster with
    autostop/use_spot set or terminated/stopped on the cloud console.

    Returns:
        A list of dicts, with each dict containing the cost information of a
        cluster.
    """
    cluster_reports = global_user_state.get_clusters_from_history()

    def get_total_cost(cluster_report: dict) -> float:
        duration = cluster_report['duration']
        launched_nodes = cluster_report['num_nodes']
        launched_resources = cluster_report['resources']

        cost = (launched_resources.get_cost(duration) * launched_nodes)
        return cost

    for cluster_report in cluster_reports:
        cluster_report['total_cost'] = get_total_cost(cluster_report)

    return cluster_reports


def _start(
    cluster_name: str,
    idle_minutes_to_autostop: Optional[int] = None,
    retry_until_up: bool = False,
    down: bool = False,  # pylint: disable=redefined-outer-name
    force: bool = False,
) -> backends.CloudVmRayResourceHandle:

    cluster_status, handle = backend_utils.refresh_cluster_status_handle(
        cluster_name)
    if handle is None:
        raise ValueError(f'Cluster {cluster_name!r} does not exist.')
    if not force and cluster_status == status_lib.ClusterStatus.UP:
        sky_logging.print(f'Cluster {cluster_name!r} is already up.')
        return handle
    assert force or cluster_status in (
        status_lib.ClusterStatus.INIT,
        status_lib.ClusterStatus.STOPPED), cluster_status

    backend = backend_utils.get_backend_from_handle(handle)
    if not isinstance(backend, backends.CloudVmRayBackend):
        raise exceptions.NotSupportedError(
            f'Starting cluster {cluster_name!r} with backend {backend.NAME} '
            'is not supported.')

    if cluster_name == spot.SPOT_CONTROLLER_NAME:
        if down:
            raise ValueError('Using autodown (rather than autostop) is not '
                             'supported for the spot controller. Pass '
                             '`down=False` or omit it instead.')
        if idle_minutes_to_autostop is not None:
            raise ValueError(
                'Passing a custom autostop setting is currently not '
                'supported when starting the spot controller. To '
                'fix: omit the `idle_minutes_to_autostop` argument to use the '
                f'default autostop settings (got: {idle_minutes_to_autostop}).')
        idle_minutes_to_autostop = spot.SPOT_CONTROLLER_IDLE_MINUTES_TO_AUTOSTOP

    # NOTE: if spot_queue() calls _start() and hits here, that entrypoint
    # would have a cluster name (the controller) filled in.
    usage_lib.record_cluster_name_for_current_operation(cluster_name)

    with dag.Dag():
        dummy_task = task.Task().set_resources(handle.launched_resources)
        dummy_task.num_nodes = handle.launched_nodes
    handle = backend.provision(dummy_task,
                               to_provision=handle.launched_resources,
                               dryrun=False,
                               stream_logs=True,
                               cluster_name=cluster_name,
                               retry_until_up=retry_until_up)
    if idle_minutes_to_autostop is not None:
        backend.set_autostop(handle, idle_minutes_to_autostop, down=down)
    return handle


@usage_lib.entrypoint
def start(
    cluster_name: str,
    idle_minutes_to_autostop: Optional[int] = None,
    retry_until_up: bool = False,
    down: bool = False,  # pylint: disable=redefined-outer-name
    force: bool = False,
) -> None:
    # NOTE(dev): Keep the docstring consistent between the Python API and CLI.
    """Restart a cluster.

    If a cluster is previously stopped (status is STOPPED) or failed in
    provisioning/runtime installation (status is INIT), this function will
    attempt to start the cluster.  In the latter case, provisioning and runtime
    installation will be retried.

    Auto-failover provisioning is not used when restarting a stopped
    cluster. It will be started on the same cloud, region, and zone that were
    chosen before.

    If a cluster is already in the UP status, this function has no effect.

    Args:
        cluster_name: name of the cluster to start.
        idle_minutes_to_autostop: automatically stop the cluster after this
            many minute of idleness, i.e., no running or pending jobs in the
            cluster's job queue. Idleness gets reset whenever setting-up/
            running/pending jobs are found in the job queue. Setting this
            flag is equivalent to running
            ``sky.launch(..., detach_run=True, ...)`` and then
            ``sky.autostop(idle_minutes=<minutes>)``. If not set, the
            cluster will not be autostopped.
        retry_until_up: whether to retry launching the cluster until it is
            up.
        down: Autodown the cluster: tear down the cluster after specified
            minutes of idle time after all jobs finish (successfully or
            abnormally). Requires ``idle_minutes_to_autostop`` to be set.
        force: whether to force start the cluster even if it is already up.
            Useful for upgrading SkyPilot runtime.

    Raises:
        ValueError: argument values are invalid: (1) the specified cluster does
          not exist; (2) if ``down`` is set to True but
          ``idle_minutes_to_autostop`` is None; (3) if the specified cluster is
          the managed spot controller, and either ``idle_minutes_to_autostop``
          is not None or ``down`` is True (omit them to use the default
          autostop settings).
        sky.exceptions.NotSupportedError: if the cluster to restart was
          launched using a non-default backend that does not support this
          operation.
        sky.exceptions.ClusterOwnerIdentitiesMismatchError: if the cluster to
            restart was launched by a different user.
    """
    if down and idle_minutes_to_autostop is None:
        raise ValueError(
            '`idle_minutes_to_autostop` must be set if `down` is True.')
    _start(cluster_name,
           idle_minutes_to_autostop,
           retry_until_up,
           down,
           force=force)


@usage_lib.entrypoint
def stop(cluster_name: str, purge: bool = False) -> None:
    # NOTE(dev): Keep the docstring consistent between the Python API and CLI.
    """Stop a cluster.

    Data on attached disks is not lost when a cluster is stopped.  Billing for
    the instances will stop, while the disks will still be charged.  Those
    disks will be reattached when restarting the cluster.

    Currently, spot instance clusters cannot be stopped.

    Args:
        cluster_name: name of the cluster to stop.
        purge: whether to ignore cloud provider errors (if any).

    Raises:
        ValueError: the specified cluster does not exist.
        RuntimeError: failed to stop the cluster.
        sky.exceptions.NotSupportedError: if the specified cluster is a spot
          cluster, or a TPU VM Pod cluster, or the managed spot controller.
    """
    if cluster_name in backend_utils.SKY_RESERVED_CLUSTER_NAMES:
        raise exceptions.NotSupportedError(
            f'Stopping sky reserved cluster {cluster_name!r} '
            f'is not supported.')
    handle = global_user_state.get_handle_from_cluster_name(cluster_name)
    if handle is None:
        raise ValueError(f'Cluster {cluster_name!r} does not exist.')

    backend = backend_utils.get_backend_from_handle(handle)

    if isinstance(backend, backends.CloudVmRayBackend):
        assert isinstance(handle, backends.CloudVmRayResourceHandle), handle
        if tpu_utils.is_tpu_vm_pod(handle.launched_resources):
            # Reference:
            # https://cloud.google.com/tpu/docs/managing-tpus-tpu-vm#stopping_a_with_gcloud  # pylint: disable=line-too-long
            raise exceptions.NotSupportedError(
                f'Stopping cluster {cluster_name!r} with TPU VM Pod '
                'is not supported.')
        # Check cloud supports stopping instances
        cloud = handle.launched_resources.cloud
        cloud.check_features_are_supported(
            {clouds.CloudImplementationFeatures.STOP})
        if handle.launched_resources.use_spot:
            # Disable spot instances to be stopped.
            # TODO(suquark): enable GCP+spot to be stopped in the future.
            raise exceptions.NotSupportedError(
                f'{colorama.Fore.YELLOW}Stopping cluster '
                f'{cluster_name!r}... skipped.{colorama.Style.RESET_ALL}\n'
                '  Stopping spot instances is not supported as the attached '
                'disks will be lost.\n'
                '  To terminate the cluster instead, run: '
                f'{colorama.Style.BRIGHT}sky down {cluster_name}')
    usage_lib.record_cluster_name_for_current_operation(cluster_name)
    backend.teardown(handle, terminate=False, purge=purge)


@usage_lib.entrypoint
def down(cluster_name: str, purge: bool = False) -> None:
    # NOTE(dev): Keep the docstring consistent between the Python API and CLI.
    """Tear down a cluster.

    Tearing down a cluster will delete all associated resources (all billing
    stops), and any data on the attached disks will be lost.  Accelerators
    (e.g., TPUs) that are part of the cluster will be deleted too.

    For local on-prem clusters, this function does not terminate the local
    cluster, but instead removes the cluster from the status table and
    terminates the calling user's running jobs.

    Args:
        cluster_name: name of the cluster to down.
        purge: whether to ignore cloud provider errors (if any).

    Raises:
        ValueError: the specified cluster does not exist.
        RuntimeError: failed to tear down the cluster.
        sky.exceptions.NotSupportedError: the specified cluster is the managed
          spot controller.
    """
    handle = global_user_state.get_handle_from_cluster_name(cluster_name)
    if handle is None:
        raise ValueError(f'Cluster {cluster_name!r} does not exist.')

    usage_lib.record_cluster_name_for_current_operation(cluster_name)
    backend = backend_utils.get_backend_from_handle(handle)
    backend.teardown(handle, terminate=True, purge=purge)


@usage_lib.entrypoint
def autostop(
        cluster_name: str,
        idle_minutes: int,
        down: bool = False,  # pylint: disable=redefined-outer-name
) -> None:
    # NOTE(dev): Keep the docstring consistent between the Python API and CLI.
    """Schedule an autostop/autodown for a cluster.

    Autostop/autodown will automatically stop or teardown a cluster when it
    becomes idle for a specified duration.  Idleness means there are no
    in-progress (pending/running) jobs in a cluster's job queue.

    Idleness time of a cluster is reset to zero, whenever:

    - A job is submitted (``sky.launch()`` or ``sky.exec()``).

    - The cluster has restarted.

    - An autostop is set when there is no active setting. (Namely, either
      there's never any autostop setting set, or the previous autostop setting
      was canceled.) This is useful for restarting the autostop timer.

    Example: say a cluster without any autostop set has been idle for 1 hour,
    then an autostop of 30 minutes is set. The cluster will not be immediately
    autostopped. Instead, the idleness timer only starts counting after the
    autostop setting was set.

    When multiple autostop settings are specified for the same cluster, the
    last setting takes precedence.

    Args:
        cluster_name: name of the cluster.
        idle_minutes: the number of minutes of idleness (no pending/running
          jobs) after which the cluster will be stopped automatically. Setting
          to a negative number cancels any autostop/autodown setting.
        down: if true, use autodown (tear down the cluster; non-restartable),
          rather than autostop (restartable).

    Raises:
        ValueError: if the cluster does not exist.
        sky.exceptions.ClusterNotUpError: if the cluster is not UP.
        sky.exceptions.NotSupportedError: if the cluster is not based on
          CloudVmRayBackend or the cluster is TPU VM Pod.
        sky.exceptions.ClusterOwnerIdentityMismatchError: if the current user is
          not the same as the user who created the cluster.
        sky.exceptions.CloudUserIdentityError: if we fail to get the current
          user identity.
    """
    is_cancel = idle_minutes < 0
    verb = 'Cancelling' if is_cancel else 'Scheduling'
    option_str = 'down' if down else 'stop'
    if is_cancel:
        option_str = '{stop,down}'
    operation = f'{verb} auto{option_str}'
    if cluster_name in backend_utils.SKY_RESERVED_CLUSTER_NAMES:
        raise exceptions.NotSupportedError(
            f'{operation} sky reserved cluster {cluster_name!r} '
            f'is not supported.')
    handle = backend_utils.check_cluster_available(
        cluster_name,
        operation=operation,
    )
    backend = backend_utils.get_backend_from_handle(handle)
    if not isinstance(backend, backends.CloudVmRayBackend):
        raise exceptions.NotSupportedError(
            f'{operation} cluster {cluster_name!r} with backend '
            f'{backend.__class__.__name__!r} is not supported.')
    elif handle.launched_resources.use_spot and not down and not is_cancel:
        # Disable spot instances to be autostopped.
        # TODO(ewzeng): allow autostop for spot when stopping is supported.
        raise exceptions.NotSupportedError(
            f'{colorama.Fore.YELLOW}Scheduling autostop on cluster '
            f'{cluster_name!r}...skipped.{colorama.Style.RESET_ALL}\n'
            '  Stopping spot instances is not supported as the attached '
            'disks will be lost.')

    if tpu_utils.is_tpu_vm_pod(handle.launched_resources):
        # Reference:
        # https://cloud.google.com/tpu/docs/managing-tpus-tpu-vm#stopping_a_with_gcloud  # pylint: disable=line-too-long
        raise exceptions.NotSupportedError(
            f'{operation} cluster {cluster_name!r} with TPU VM Pod '
            'is not supported.')

    # Check autostop is implemented for cloud
    cloud = handle.launched_resources.cloud
    if not down and idle_minutes >= 0:
        cloud.check_features_are_supported(
            {clouds.CloudImplementationFeatures.AUTOSTOP})

    usage_lib.record_cluster_name_for_current_operation(cluster_name)
    backend.set_autostop(handle, idle_minutes, down)


# ==================
# = Job Management =
# ==================


@usage_lib.entrypoint
def queue(cluster_name: str,
          skip_finished: bool = False,
          all_users: bool = False) -> List[dict]:
    # NOTE(dev): Keep the docstring consistent between the Python API and CLI.
    """Get the job queue of a cluster.

    Please refer to the sky.cli.queue for the document.

    Returns:
        List[dict]:
        [
            {
                'job_id': (int) job id,
                'job_name': (str) job name,
                'username': (str) username,
                'submitted_at': (int) timestamp of submitted,
                'start_at': (int) timestamp of started,
                'end_at': (int) timestamp of ended,
                'resources': (str) resources,
                'status': (job_lib.JobStatus) job status,
                'log_path': (str) log path,
            }
        ]
    raises:
        ValueError: if the cluster does not exist.
        sky.exceptions.ClusterNotUpError: if the cluster is not UP.
        sky.exceptions.NotSupportedError: if the cluster is not based on
          CloudVmRayBackend.
        sky.exceptions.ClusterOwnerIdentityMismatchError: if the current user is
          not the same as the user who created the cluster.
        sky.exceptions.CloudUserIdentityError: if we fail to get the current
          user identity.
        RuntimeError: if failed to get the job queue with ssh.
    """
    all_jobs = not skip_finished
    username: Optional[str] = getpass.getuser()
    if all_users:
        username = None
    code = job_lib.JobLibCodeGen.get_job_queue(username, all_jobs)

    handle = backend_utils.check_cluster_available(
        cluster_name,
        operation='getting the job queue',
    )
    backend = backend_utils.get_backend_from_handle(handle)

    returncode, jobs_payload, stderr = backend.run_on_head(handle,
                                                           code,
                                                           require_outputs=True,
                                                           separate_stderr=True)
    if returncode != 0:
        raise RuntimeError(f'{jobs_payload + stderr}\n{colorama.Fore.RED}'
                           f'Failed to get job queue on cluster {cluster_name}.'
                           f'{colorama.Style.RESET_ALL}')
    jobs = job_lib.load_job_queue(jobs_payload)
    return jobs


@usage_lib.entrypoint
# pylint: disable=redefined-builtin
def cancel(
    cluster_name: str,
    all: bool = False,
    job_ids: Optional[List[int]] = None,
    # pylint: disable=invalid-name
    _try_cancel_if_cluster_is_init: bool = False,
    _from_serve_core: bool = False,
) -> None:
    # NOTE(dev): Keep the docstring consistent between the Python API and CLI.
    """Cancel jobs on a cluster.

    Please refer to the sky.cli.cancel for the document.

    When `all` is False and `job_ids` is None, cancel the latest running job.

    Additional arguments:
        _try_cancel_if_cluster_is_init: (bool) whether to try cancelling the job
            even if the cluster is not UP, but the head node is still alive.
            This is used by the spot controller to cancel the job when the
            worker node is preempted in the spot cluster.

    Raises:
        ValueError: if arguments are invalid, or the cluster does not exist.
        sky.exceptions.ClusterNotUpError: if the cluster is not UP.
        sky.exceptions.NotSupportedError: if the specified cluster is a
          reserved cluster that does not support this operation.
        sky.exceptions.ClusterOwnerIdentityMismatchError: if the current user is
          not the same as the user who created the cluster.
        sky.exceptions.CloudUserIdentityError: if we fail to get the current
          user identity.
    """
<<<<<<< HEAD
    if not job_ids and not all:
        raise ValueError(
            'sky cancel requires either a job id '
            f'(see `sky queue {cluster_name} -s`) or the --all flag.')

    if not _from_serve_core:
        # Skip name checking when the call is from serve core.
        backend_utils.check_cluster_name_not_reserved(
            cluster_name, operation_str='Cancelling jobs')
=======
    backend_utils.check_cluster_name_not_reserved(
        cluster_name, operation_str='Cancelling jobs')
>>>>>>> b42049cf

    if all and job_ids:
        raise ValueError('Cannot specify both `all` and `job_ids`. To cancel '
                         'all jobs, set `job_ids` to None.')

    # Check the status of the cluster.
    handle = None
    try:
        handle = backend_utils.check_cluster_available(
            cluster_name,
            operation='cancelling jobs',
        )
    except exceptions.ClusterNotUpError as e:
        if not _try_cancel_if_cluster_is_init:
            raise
        assert (e.handle is None or
                isinstance(e.handle, backends.CloudVmRayResourceHandle)), e
        if (e.handle is None or e.handle.head_ip is None):
            raise
        handle = e.handle
        # Even if the cluster is not UP, we can still try to cancel the job if
        # the head node is still alive. This is useful when a spot cluster's
        # worker node is preempted, but we can still cancel the job on the head
        # node.

    assert handle is not None, (
        f'handle for cluster {cluster_name!r} should not be None')

    backend = backend_utils.get_backend_from_handle(handle)

    if all:
<<<<<<< HEAD
        if not _from_serve_core:
            sky_logging.print(
                f'{colorama.Fore.YELLOW}'
                f'Cancelling all jobs on cluster {cluster_name!r}...'
                f'{colorama.Style.RESET_ALL}')
        job_ids = None
    else:
        assert job_ids is not None, 'job_ids should not be None'
        if not _from_serve_core:
            jobs_str = ', '.join(map(str, job_ids))
            sky_logging.print(
                f'{colorama.Fore.YELLOW}'
                f'Cancelling jobs ({jobs_str}) on cluster {cluster_name!r}...'
                f'{colorama.Style.RESET_ALL}')
=======
        sky_logging.print(f'{colorama.Fore.YELLOW}'
                          f'Cancelling all jobs on cluster {cluster_name!r}...'
                          f'{colorama.Style.RESET_ALL}')
    elif job_ids is None:
        # all = False, job_ids is None => cancel the latest running job.
        sky_logging.print(
            f'{colorama.Fore.YELLOW}'
            f'Cancelling latest running job on cluster {cluster_name!r}...'
            f'{colorama.Style.RESET_ALL}')
    elif len(job_ids):
        # all = False, len(job_ids) > 0 => cancel the specified jobs.
        jobs_str = ', '.join(map(str, job_ids))
        sky_logging.print(
            f'{colorama.Fore.YELLOW}'
            f'Cancelling jobs ({jobs_str}) on cluster {cluster_name!r}...'
            f'{colorama.Style.RESET_ALL}')
    else:
        # all = False, len(job_ids) == 0 => no jobs to cancel.
        return
>>>>>>> b42049cf

    backend.cancel_jobs(handle, job_ids, all)


@usage_lib.entrypoint
def tail_logs(cluster_name: str,
              job_id: Optional[int],
              follow: bool = True) -> None:
    # NOTE(dev): Keep the docstring consistent between the Python API and CLI.
    """Tail the logs of a job.

    Please refer to the sky.cli.tail_logs for the document.

    Raises:
        ValueError: arguments are invalid or the cluster is not supported or
          the cluster does not exist.
        sky.exceptions.ClusterNotUpError: if the cluster is not UP.
        sky.exceptions.NotSupportedError: if the cluster is not based on
          CloudVmRayBackend.
        sky.exceptions.ClusterOwnerIdentityMismatchError: if the current user is
          not the same as the user who created the cluster.
        sky.exceptions.CloudUserIdentityError: if we fail to get the current
          user identity.
    """
    # Check the status of the cluster.
    handle = backend_utils.check_cluster_available(
        cluster_name,
        operation='tailing logs',
    )
    backend = backend_utils.get_backend_from_handle(handle)

    job_str = f'job {job_id}'
    if job_id is None:
        job_str = 'the last job'
    sky_logging.print(
        f'{colorama.Fore.YELLOW}'
        f'Tailing logs of {job_str} on cluster {cluster_name!r}...'
        f'{colorama.Style.RESET_ALL}')

    usage_lib.record_cluster_name_for_current_operation(cluster_name)
    backend.tail_logs(handle, job_id, follow=follow)


@usage_lib.entrypoint
def download_logs(
        cluster_name: str,
        job_ids: Optional[List[str]],
        local_dir: str = constants.SKY_LOGS_DIRECTORY) -> Dict[str, str]:
    # NOTE(dev): Keep the docstring consistent between the Python API and CLI.
    """Download the logs of jobs.

    Args:
        cluster_name: (str) name of the cluster.
        job_ids: (List[str]) job ids.
    Returns:
        Dict[str, str]: a mapping of job_id to local log path.
    Raises:
        ValueError: if the cluster does not exist.
        sky.exceptions.ClusterNotUpError: if the cluster is not UP.
        sky.exceptions.NotSupportedError: if the cluster is not based on
          CloudVmRayBackend.
        sky.exceptions.ClusterOwnerIdentityMismatchError: if the current user is
          not the same as the user who created the cluster.
        sky.exceptions.CloudUserIdentityError: if we fail to get the current
          user identity.
    """
    # Check the status of the cluster.
    handle = backend_utils.check_cluster_available(
        cluster_name,
        operation='downloading logs',
    )
    backend = backend_utils.get_backend_from_handle(handle)
    assert isinstance(backend, backends.CloudVmRayBackend), backend

    if job_ids is not None and len(job_ids) == 0:
        return {}

    usage_lib.record_cluster_name_for_current_operation(cluster_name)
    sky_logging.print(f'{colorama.Fore.YELLOW}'
                      'Syncing down logs to local...'
                      f'{colorama.Style.RESET_ALL}')
    local_log_dirs = backend.sync_down_logs(handle, job_ids, local_dir)
    return local_log_dirs


@usage_lib.entrypoint
def job_status(
    cluster_name: str,
    job_ids: Optional[List[int]],
    silent: bool = False,
    stream_logs: bool = False
) -> Dict[Optional[int], Optional[job_lib.JobStatus]]:
    # NOTE(dev): Keep the docstring consistent between the Python API and CLI.
    """Get the status of jobs.

    Args:
        cluster_name: (str) name of the cluster.
        job_ids: (List[str]) job ids. If None, get the status of the last job.
    Returns:
        Dict[Optional[int], Optional[job_lib.JobStatus]]: A mapping of job_id to
        job statuses. The status will be None if the job does not exist.
        If job_ids is None and there is no job on the cluster, it will return
        {None: None}.
    Raises:
        ValueError: if the cluster does not exist.
        sky.exceptions.ClusterNotUpError: if the cluster is not UP.
        sky.exceptions.NotSupportedError: if the cluster is not based on
          CloudVmRayBackend.
        sky.exceptions.ClusterOwnerIdentityMismatchError: if the current user is
          not the same as the user who created the cluster.
        sky.exceptions.CloudUserIdentityError: if we fail to get the current
          user identity.
    """
    # Check the status of the cluster.
    handle = backend_utils.check_cluster_available(
        cluster_name,
        operation='getting job status',
    )
    backend = backend_utils.get_backend_from_handle(handle)
    if not isinstance(backend, backends.CloudVmRayBackend):
        raise exceptions.NotSupportedError(
            f'Getting job status is not supported for cluster {cluster_name!r} '
            f'of type {backend.__class__.__name__!r}.')
    assert isinstance(handle, backends.CloudVmRayResourceHandle), handle

    if job_ids is not None and len(job_ids) == 0:
        return {}

    if not silent:
        sky_logging.print(f'{colorama.Fore.YELLOW}'
                          'Getting job status...'
                          f'{colorama.Style.RESET_ALL}')

    usage_lib.record_cluster_name_for_current_operation(cluster_name)
    statuses = backend.get_job_status(handle, job_ids, stream_logs=stream_logs)
    return statuses


# =======================
# = Spot Job Management =
# =======================


@usage_lib.entrypoint
def spot_status(refresh: bool) -> List[Dict[str, Any]]:
    """[Deprecated] (alias of spot_queue) Get statuses of managed spot jobs."""
    sky_logging.print(
        f'{colorama.Fore.YELLOW}WARNING: `spot_status()` is deprecated. '
        f'Instead, use: spot_queue(){colorama.Style.RESET_ALL}',
        file=sys.stderr)
    return spot_queue(refresh=refresh)


@usage_lib.entrypoint
def spot_queue(refresh: bool,
               skip_finished: bool = False) -> List[Dict[str, Any]]:
    # NOTE(dev): Keep the docstring consistent between the Python API and CLI.
    """Get statuses of managed spot jobs.

    Please refer to the sky.cli.spot_queue for the documentation.

    Returns:
        [
            {
                'job_id': int,
                'job_name': str,
                'resources': str,
                'submitted_at': (float) timestamp of submission,
                'end_at': (float) timestamp of end,
                'duration': (float) duration in seconds,
                'retry_count': int Number of retries,
                'status': sky.JobStatus status of the job,
                'cluster_resources': (str) resources of the cluster,
                'region': (str) region of the cluster,
            }
        ]
    Raises:
        sky.exceptions.ClusterNotUpError: the spot controller is not up or
            does not exist.
        RuntimeError: if failed to get the spot jobs with ssh.
    """

    stop_msg = ''
    if not refresh:
        stop_msg = 'To view the latest job table: sky spot queue --refresh'
    controller_status, handle = spot.is_spot_controller_up(stop_msg)

    if (refresh and controller_status in [
            status_lib.ClusterStatus.STOPPED, status_lib.ClusterStatus.INIT
    ]):
        sky_logging.print(f'{colorama.Fore.YELLOW}'
                          'Restarting controller for latest status...'
                          f'{colorama.Style.RESET_ALL}')

        log_utils.force_update_rich_status(
            '[cyan] Checking spot jobs - restarting '
            'controller[/]')
        handle = _start(spot.SPOT_CONTROLLER_NAME)
        controller_status = status_lib.ClusterStatus.UP
        log_utils.force_update_rich_status('[cyan] Checking spot jobs[/]')

    if handle is None or handle.head_ip is None:
        # When the controller is STOPPED, the head_ip will be None, as
        # it will be set in global_user_state.remove_cluster().
        # We do not directly check for UP because the controller may be
        # in INIT state during another spot launch, but still have
        # head_ip available. In this case, we can still try to ssh
        # into the controller and fetch the job table.
        raise exceptions.ClusterNotUpError('Spot controller is not up.',
                                           cluster_status=controller_status)

    backend = backend_utils.get_backend_from_handle(handle)
    assert isinstance(backend, backends.CloudVmRayBackend)

    code = spot.SpotCodeGen.get_job_table()
    returncode, job_table_payload, stderr = backend.run_on_head(
        handle,
        code,
        require_outputs=True,
        stream_logs=False,
        separate_stderr=True)
    try:
        subprocess_utils.handle_returncode(returncode,
                                           code,
                                           'Failed to fetch managed spot jobs',
                                           stderr,
                                           stream_logs=False)
    except exceptions.CommandError as e:
        raise RuntimeError(e.error_msg) from e

    jobs = spot.load_spot_job_queue(job_table_payload)
    if skip_finished:
        # Filter out the finished jobs. If a multi-task job is partially
        # finished, we will include all its tasks.
        non_finished_tasks = list(
            filter(lambda job: not job['status'].is_terminal(), jobs))
        non_finished_job_ids = {job['job_id'] for job in non_finished_tasks}
        jobs = list(
            filter(lambda job: job['job_id'] in non_finished_job_ids, jobs))
    return jobs


@usage_lib.entrypoint
# pylint: disable=redefined-builtin
def spot_cancel(name: Optional[str] = None,
                job_ids: Optional[List[int]] = None,
                all: bool = False) -> None:
    # NOTE(dev): Keep the docstring consistent between the Python API and CLI.
    """Cancel managed spot jobs.

    Please refer to the sky.cli.spot_cancel for the document.

    Raises:
        sky.exceptions.ClusterNotUpError: the spot controller is not up.
        RuntimeError: failed to cancel the job.
    """
    job_ids = [] if job_ids is None else job_ids
    cluster_status, handle = spot.is_spot_controller_up(
        'All managed spot jobs should have finished.')
    if handle is None or handle.head_ip is None:
        # The error message is already printed in spot.is_spot_controller_up.
        # TODO(zhwu): Move the error message into the exception.
        with ux_utils.print_exception_no_traceback():
            raise exceptions.ClusterNotUpError('',
                                               cluster_status=cluster_status)

    job_id_str = ','.join(map(str, job_ids))
    if sum([len(job_ids) > 0, name is not None, all]) != 1:
        argument_str = f'job_ids={job_id_str}' if len(job_ids) > 0 else ''
        argument_str += f' name={name}' if name is not None else ''
        argument_str += ' all' if all else ''
        raise ValueError('Can only specify one of JOB_IDS or name or all. '
                         f'Provided {argument_str!r}.')

    backend = backend_utils.get_backend_from_handle(handle)
    assert isinstance(backend, backends.CloudVmRayBackend)
    if all:
        code = spot.SpotCodeGen.cancel_jobs_by_id(None)
    elif job_ids:
        code = spot.SpotCodeGen.cancel_jobs_by_id(job_ids)
    else:
        assert name is not None, (job_ids, name, all)
        code = spot.SpotCodeGen.cancel_job_by_name(name)
    # The stderr is redirected to stdout
    returncode, stdout, _ = backend.run_on_head(handle,
                                                code,
                                                require_outputs=True,
                                                stream_logs=False)
    try:
        subprocess_utils.handle_returncode(returncode, code,
                                           'Failed to cancel managed spot job',
                                           stdout)
    except exceptions.CommandError as e:
        raise RuntimeError(e.error_msg) from e

    sky_logging.print(stdout)
    if 'Multiple jobs found with name' in stdout:
        with ux_utils.print_exception_no_traceback():
            raise RuntimeError(
                'Please specify the job ID instead of the job name.')


@usage_lib.entrypoint
def spot_tail_logs(name: Optional[str], job_id: Optional[int],
                   follow: bool) -> None:
    # NOTE(dev): Keep the docstring consistent between the Python API and CLI.
    """Tail logs of managed spot jobs.

    Please refer to the sky.cli.spot_logs for the document.

    Raises:
        ValueError: invalid arguments.
        sky.exceptions.ClusterNotUpError: the spot controller is not up.
    """
    # TODO(zhwu): Automatically restart the spot controller
    controller_status, handle = spot.is_spot_controller_up(
        'Please restart the spot controller with '
        f'`sky start {spot.SPOT_CONTROLLER_NAME}`.')
    if handle is None or handle.head_ip is None:
        msg = 'All jobs finished.'
        if controller_status == status_lib.ClusterStatus.INIT:
            msg = ''
        with ux_utils.print_exception_no_traceback():
            raise exceptions.ClusterNotUpError(msg,
                                               cluster_status=controller_status)

    if name is not None and job_id is not None:
        raise ValueError('Cannot specify both name and job_id.')
    backend = backend_utils.get_backend_from_handle(handle)
    assert isinstance(backend, backends.CloudVmRayBackend), backend
    # Stream the realtime logs
    backend.tail_spot_logs(handle, job_id=job_id, job_name=name, follow=follow)


# ======================
# = Storage Management =
# ======================
@usage_lib.entrypoint
def storage_ls() -> List[Dict[str, Any]]:
    # NOTE(dev): Keep the docstring consistent between the Python API and CLI.
    """Get the storages.

    Returns:
        [
            {
                'name': str,
                'launched_at': int timestamp of creation,
                'store': List[sky.StoreType],
                'last_use': int timestamp of last use,
                'status': sky.StorageStatus,
            }
        ]
    """
    storages = global_user_state.get_storage()
    for storage in storages:
        storage['store'] = list(storage.pop('handle').sky_stores.keys())
    return storages


@usage_lib.entrypoint
def storage_delete(name: str) -> None:
    # NOTE(dev): Keep the docstring consistent between the Python API and CLI.
    """Delete a storage.

    Raises:
        ValueError: If the storage does not exist.
    """
    # TODO(zhwu): check the storage owner matches the current user
    handle = global_user_state.get_handle_from_storage_name(name)
    if handle is None:
        raise ValueError(f'Storage name {name!r} not found.')
    else:
        store_object = data.Storage(name=handle.storage_name,
                                    source=handle.source,
                                    sync_on_reconstruction=False)
        store_object.delete()<|MERGE_RESOLUTION|>--- conflicted
+++ resolved
@@ -1,7 +1,7 @@
 """SDK functions for cluster/job management."""
 import getpass
 import sys
-from typing import Any, Dict, List, Optional, Union
+from typing import Any, Callable, Dict, List, Optional, Union
 
 import colorama
 
@@ -585,20 +585,9 @@
         sky.exceptions.CloudUserIdentityError: if we fail to get the current
           user identity.
     """
-<<<<<<< HEAD
-    if not job_ids and not all:
-        raise ValueError(
-            'sky cancel requires either a job id '
-            f'(see `sky queue {cluster_name} -s`) or the --all flag.')
-
     if not _from_serve_core:
-        # Skip name checking when the call is from serve core.
         backend_utils.check_cluster_name_not_reserved(
             cluster_name, operation_str='Cancelling jobs')
-=======
-    backend_utils.check_cluster_name_not_reserved(
-        cluster_name, operation_str='Cancelling jobs')
->>>>>>> b42049cf
 
     if all and job_ids:
         raise ValueError('Cannot specify both `all` and `job_ids`. To cancel '
@@ -629,43 +618,28 @@
 
     backend = backend_utils.get_backend_from_handle(handle)
 
+    printfn: Callable[[str], None] = sky_logging.print
+    if _from_serve_core:
+        printfn = lambda msg: None
+
     if all:
-<<<<<<< HEAD
-        if not _from_serve_core:
-            sky_logging.print(
-                f'{colorama.Fore.YELLOW}'
+        printfn(f'{colorama.Fore.YELLOW}'
                 f'Cancelling all jobs on cluster {cluster_name!r}...'
                 f'{colorama.Style.RESET_ALL}')
-        job_ids = None
-    else:
-        assert job_ids is not None, 'job_ids should not be None'
-        if not _from_serve_core:
-            jobs_str = ', '.join(map(str, job_ids))
-            sky_logging.print(
-                f'{colorama.Fore.YELLOW}'
-                f'Cancelling jobs ({jobs_str}) on cluster {cluster_name!r}...'
-                f'{colorama.Style.RESET_ALL}')
-=======
-        sky_logging.print(f'{colorama.Fore.YELLOW}'
-                          f'Cancelling all jobs on cluster {cluster_name!r}...'
-                          f'{colorama.Style.RESET_ALL}')
     elif job_ids is None:
         # all = False, job_ids is None => cancel the latest running job.
-        sky_logging.print(
-            f'{colorama.Fore.YELLOW}'
-            f'Cancelling latest running job on cluster {cluster_name!r}...'
-            f'{colorama.Style.RESET_ALL}')
+        printfn(f'{colorama.Fore.YELLOW}'
+                f'Cancelling latest running job on cluster {cluster_name!r}...'
+                f'{colorama.Style.RESET_ALL}')
     elif len(job_ids):
         # all = False, len(job_ids) > 0 => cancel the specified jobs.
         jobs_str = ', '.join(map(str, job_ids))
-        sky_logging.print(
-            f'{colorama.Fore.YELLOW}'
-            f'Cancelling jobs ({jobs_str}) on cluster {cluster_name!r}...'
-            f'{colorama.Style.RESET_ALL}')
+        printfn(f'{colorama.Fore.YELLOW}'
+                f'Cancelling jobs ({jobs_str}) on cluster {cluster_name!r}...'
+                f'{colorama.Style.RESET_ALL}')
     else:
         # all = False, len(job_ids) == 0 => no jobs to cancel.
         return
->>>>>>> b42049cf
 
     backend.cancel_jobs(handle, job_ids, all)
 
