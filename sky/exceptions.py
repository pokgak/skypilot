--- conflicted
+++ resolved
@@ -570,7 +570,6 @@
         return cls.FAILED
 
 
-<<<<<<< HEAD
 class ExecutionRetryableError(Exception):
     """Raised when task execution fails and should be retried."""
 
@@ -587,8 +586,8 @@
 
 class ExecutionPoolFullError(Exception):
     """Raised when the execution pool is full."""
-=======
+
+
 class RequestAlreadyExistsError(Exception):
     """Raised when a request is already exists."""
->>>>>>> 4cee43a0
     pass