--- conflicted
+++ resolved
@@ -109,14 +109,6 @@
         # set the new_task_resources to be the same type (list or set) as the
         # original task.resources
         task.set_resources(type(task.resources)(new_resources_list))
-<<<<<<< HEAD
-        recovery_strategy_executor = (
-            registry.JOBS_RECOVERY_STRATEGY_REGISTRY.from_str(job_recovery))
-        assert recovery_strategy_executor is not None, (
-            registry.JOBS_RECOVERY_STRATEGY_REGISTRY, job_recovery)
-        return recovery_strategy_executor(cluster_name, backend, task,
-                                          retry_until_up)
-=======
         if isinstance(job_recovery, dict):
             job_recovery_name = job_recovery.pop('strategy',
                                                  DEFAULT_RECOVERY_STRATEGY)
@@ -128,7 +120,6 @@
         return RECOVERY_STRATEGIES[job_recovery_name](cluster_name, backend,
                                                       task, retry_until_up,
                                                       max_restarts_on_errors)
->>>>>>> b92b47f1
 
     def launch(self) -> float:
         """Launch the cluster for the first time.
@@ -310,12 +301,7 @@
                 usage_lib.messages.usage.set_internal()
                 # Detach setup, so that the setup failure can be detected
                 # by the controller process (job_status -> FAILED_SETUP).
-<<<<<<< HEAD
-                execution.launch(self.dag,
-                                 cluster_name=self.cluster_name,
-                                 _is_launched_by_jobs_controller=True)
-=======
-                sky.launch(
+                execution.launch(
                     self.dag,
                     cluster_name=self.cluster_name,
                     # We expect to tear down the cluster as soon as the job is
@@ -326,7 +312,6 @@
                     detach_setup=True,
                     detach_run=True,
                     _is_launched_by_jobs_controller=True)
->>>>>>> b92b47f1
                 logger.info('Managed job cluster launched.')
             except (exceptions.InvalidClusterNameError,
                     exceptions.NoCloudAccessError,
