--- conflicted
+++ resolved
@@ -119,25 +119,6 @@
             cluster_info.provider_name)
     with futures.ThreadPoolExecutor(max_workers=max_workers) as pool:
         results = []
-<<<<<<< HEAD
-        for instance_id, metadatas in cluster_info.instances.items():
-            for i, metadata in enumerate(metadatas):
-                cache_id = f'{instance_id}-{i}'
-                runner = command_runner.SSHCommandRunner(
-                    node=(metadata.get_feasible_ip(), metadata.ssh_port),
-                    **ssh_credentials)
-                wrapper = metadata_utils.cache_func(cluster_name, cache_id,
-                                                    stage_name, digest)
-                if (cluster_info.head_instance_id == instance_id and i == 0):
-                    # Log the head node's output to the provision.log
-                    log_path_abs = str(provision_logging.get_log_path())
-                else:
-                    log_dir_abs = metadata_utils.get_instance_log_dir(
-                        cluster_name, cache_id)
-                    log_path_abs = str(log_dir_abs / (stage_name + '.log'))
-                results.append(
-                    pool.submit(wrapper(func), runner, metadata, log_path_abs))
-=======
         runners = provision.get_command_runners(cluster_info.provider_name,
                                                 cluster_info, **ssh_credentials)
         # instance_ids is guaranteed to be in the same order as runners.
@@ -154,7 +135,6 @@
                     cluster_name, cache_id)
                 log_path_abs = str(log_dir_abs / (stage_name + '.log'))
             results.append(pool.submit(wrapper(func), runner, log_path_abs))
->>>>>>> 9e1b4ddc
 
         return [future.result() for future in results]
 
@@ -251,23 +231,6 @@
                              ssh_credentials=ssh_credentials)
 
 
-<<<<<<< HEAD
-@_log_start_end
-@_auto_retry
-def start_ray_on_head_node(cluster_name: str, custom_resource: Optional[str],
-                           cluster_info: common.ClusterInfo,
-                           ssh_credentials: Dict[str, Any]) -> None:
-    """Start Ray on the head node."""
-    ip_list = cluster_info.get_feasible_ips()
-    port_list = cluster_info.get_ssh_ports()
-    ssh_runner = command_runner.SSHCommandRunner(node=(ip_list[0],
-                                                       port_list[0]),
-                                                 **ssh_credentials)
-    assert cluster_info.head_instance_id is not None, (cluster_name,
-                                                       cluster_info)
-    # Log the head node's output to the provision.log
-    log_path_abs = str(provision_logging.get_log_path())
-=======
 def _ray_gpu_options(custom_resource: str) -> str:
     """Returns GPU options for the ray start command.
 
@@ -287,7 +250,6 @@
 def ray_head_start_command(custom_resource: Optional[str],
                            custom_ray_options: Optional[Dict[str, Any]]) -> str:
     """Returns the command to start Ray on the head node."""
->>>>>>> 9e1b4ddc
     ray_options = (
         # --disable-usage-stats in `ray start` saves 10 seconds of idle wait.
         f'--disable-usage-stats '
@@ -409,17 +371,9 @@
     if cluster_info.num_instances <= 1:
         return
     _hint_worker_log_path(cluster_name, cluster_info, 'ray_cluster')
-<<<<<<< HEAD
-    ip_list = cluster_info.get_feasible_ips()
-    ssh_runners = command_runner.SSHCommandRunner.make_runner_list(
-        node_list=zip(ip_list[1:],
-                      cluster_info.get_ssh_ports()[1:]),
-        **ssh_credentials)
-=======
     runners = provision.get_command_runners(cluster_info.provider_name,
                                             cluster_info, **ssh_credentials)
     worker_runners = runners[1:]
->>>>>>> 9e1b4ddc
     worker_instances = cluster_info.get_worker_instances()
     cache_ids = []
     prev_instance_id = None
@@ -488,17 +442,9 @@
                               ssh_credentials: Dict[str, Any]) -> None:
     """Start skylet on the head node."""
     del cluster_name
-<<<<<<< HEAD
-    ip_list = cluster_info.get_feasible_ips()
-    port_list = cluster_info.get_ssh_ports()
-    ssh_runner = command_runner.SSHCommandRunner(node=(ip_list[0],
-                                                       port_list[0]),
-                                                 **ssh_credentials)
-=======
     runners = provision.get_command_runners(cluster_info.provider_name,
                                             cluster_info, **ssh_credentials)
     head_runner = runners[0]
->>>>>>> 9e1b4ddc
     assert cluster_info.head_instance_id is not None, cluster_info
     log_path_abs = str(provision_logging.get_log_path())
     logger.info(f'Running command on head node: {MAYBE_SKYLET_RESTART_CMD}')
