--- conflicted
+++ resolved
@@ -2187,19 +2187,11 @@
         if is_multi_host_tpu(node.metadata.labels):
             continue
 
-<<<<<<< HEAD
-            node_info_dict[node.metadata.name] = models.KubernetesNodeInfo(
-                name=node.metadata.name,
-                accelerator_type=accelerator_name,
-                total={'accelerator_count': int(accelerator_count)},
-                free={'accelerators_available': int(accelerators_available)})
-=======
-        node_info_dict[node.metadata.name] = KubernetesNodeInfo(
+        node_info_dict[node.metadata.name] = models.KubernetesNodeInfo(
             name=node.metadata.name,
             accelerator_type=accelerator_name,
             total={'accelerator_count': int(accelerator_count)},
             free={'accelerators_available': int(accelerators_available)})
->>>>>>> a1619c9d
 
     return node_info_dict
 
