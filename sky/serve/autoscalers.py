--- conflicted
+++ resolved
@@ -183,15 +183,10 @@
                                   min(self.max_replicas, target_num_replicas))
         logger.info(f'Requests per second: {num_requests_per_second}, '
                     f'Current target number of replicas: {target_num_replicas}')
-<<<<<<< HEAD
-        if target_num_replicas > self.target_num_replicas:
-=======
-
-        if not self.bootstrap_done or self.target_num_replicas == 0:
-            self.bootstrap_done = True
+
+        if self.target_num_replicas == 0:
             return target_num_replicas
         elif target_num_replicas > self.target_num_replicas:
->>>>>>> 1a711dbc
             self.upscale_counter += 1
             self.downscale_counter = 0
             if self.upscale_counter >= self.scale_up_consecutive_periods:
@@ -217,7 +212,6 @@
             f'{self.scale_down_consecutive_periods}')
         return self.target_num_replicas
 
-<<<<<<< HEAD
     @classmethod
     def get_replica_ids_to_scale_down(
         cls, num_limit: int,
@@ -232,7 +226,7 @@
 
         return [info.replica_id for info in launched_replica_infos_sorted
                ][:num_limit]
-=======
+
     def get_decision_interval(self) -> int:
         # Reduce autoscaler interval when target_num_replicas = 0.
         # This will happen when min_replicas = 0 and no traffic.
@@ -240,7 +234,6 @@
             return constants.AUTOSCALER_NO_REPLICA_DECISION_INTERVAL_SECONDS
         else:
             return constants.AUTOSCALER_DEFAULT_DECISION_INTERVAL_SECONDS
->>>>>>> 1a711dbc
 
     def evaluate_scaling(
         self,
