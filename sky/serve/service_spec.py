"""Service specification for SkyServe."""
import json
import os
import textwrap
from typing import Any, Dict, List, Optional

import yaml

from sky.serve import constants
from sky.utils import common_utils
from sky.utils import schemas
from sky.utils import ux_utils


class SkyServiceSpec:
    """SkyServe service specification."""

    def __init__(
        self,
        readiness_path: str,
        initial_delay_seconds: int,
        min_replicas: int,
        max_replicas: Optional[int] = None,
<<<<<<< HEAD
        qps_upper_threshold: Optional[float] = None,
        qps_lower_threshold: Optional[float] = None,
=======
>>>>>>> 1d7683af
        target_qps_per_replica: Optional[float] = None,
        post_data: Optional[Dict[str, Any]] = None,
        auto_restart: bool = True,
        spot_placer: Optional[str] = None,
        spot_mixer: Optional[str] = None,
        spot_zones: Optional[List[str]] = None,
        on_demand_zones: Optional[List[str]] = None,
        on_demand_type: Optional[str] = None,
        num_extra: Optional[int] = None,
        num_init_replicas: Optional[int] = None,
    ) -> None:
        if min_replicas < 0:
            with ux_utils.print_exception_no_traceback():
                raise ValueError(
                    'min_replicas must be greater than or equal to 0')
        if max_replicas is not None and max_replicas < min_replicas:
            with ux_utils.print_exception_no_traceback():
                raise ValueError(
                    'max_replicas must be greater than or equal to min_replicas'
                )
        if not readiness_path.startswith('/'):
            with ux_utils.print_exception_no_traceback():
                raise ValueError('readiness_path must start with a slash (/). '
                                 f'Got: {readiness_path}')
        self._readiness_path = readiness_path
        self._initial_delay_seconds = initial_delay_seconds
        self._min_replicas = min_replicas
        self._max_replicas = max_replicas
<<<<<<< HEAD
        self._qps_upper_threshold = qps_upper_threshold
        self._qps_lower_threshold = qps_lower_threshold
=======
>>>>>>> 1d7683af
        self._target_qps_per_replica = target_qps_per_replica
        self._post_data = post_data
        self._auto_restart = auto_restart
        spot_args = [spot_placer, spot_mixer, target_qps_per_replica, num_extra]
        on_demand_args = [target_qps_per_replica, on_demand_type]
        spot_args_num = sum([spot_arg is not None for spot_arg in spot_args])
        on_demand_args_num = sum(
            [on_demand_arg is not None for on_demand_arg in on_demand_args])
        if not spot_placer:
            if (on_demand_args_num != 0 and
                    on_demand_args_num != len(on_demand_args)):
                with ux_utils.print_exception_no_traceback():
                    raise ValueError('target_qps_per_replica and'
                                     'on_demand_type must be all '
                                     'specified or all not specified'
                                     'in the service YAML.')
        if spot_placer:
            if spot_args_num != 0 and spot_args_num != len(
                    spot_args) and on_demand_args_num == 0:
                with ux_utils.print_exception_no_traceback():
                    raise ValueError(
                        'spot_placer, spot_mixer, '
                        'target_qps_per_replica, num_extra '
                        'must be all '
                        'specified or all not specified in the service YAML.')

        # TODO(tian): Check vanilla autoscaler argument not exist if spot
        # TODO(tian): Warning user that the use_spot in resources is ignored
        # if spot policy is specified.
        self._spot_placer = spot_placer
        self._spot_mixer = spot_mixer
        self._num_extra = num_extra
        self._num_init_replicas = num_init_replicas
        # TODO(tian): If no zone specified, default to all enabled zones
        self._spot_zones = spot_zones
        self._on_demand_zones = on_demand_zones
        self._on_demand_type = on_demand_type

    @staticmethod
    def from_yaml_config(config: Dict[str, Any]) -> 'SkyServiceSpec':
        common_utils.validate_schema(config, schemas.get_service_schema(),
                                     'Invalid service YAML: ')
        if 'replicas' in config and 'replica_policy' in config:
            with ux_utils.print_exception_no_traceback():
                raise ValueError(
                    'Cannot specify both `replicas` and `replica_policy` in '
                    'the service YAML. Please use one of them.')

        service_config: Dict[str, Any] = {}

        readiness_section = config['readiness_probe']
        if isinstance(readiness_section, str):
            service_config['readiness_path'] = readiness_section
            initial_delay_seconds = None
            post_data = None
        else:
            service_config['readiness_path'] = readiness_section['path']
            initial_delay_seconds = readiness_section.get(
                'initial_delay_seconds', None)
            post_data = readiness_section.get('post_data', None)
        if initial_delay_seconds is None:
            initial_delay_seconds = constants.DEFAULT_INITIAL_DELAY_SECONDS
        service_config['initial_delay_seconds'] = initial_delay_seconds
        if isinstance(post_data, str):
            try:
                post_data = json.loads(post_data)
            except json.JSONDecodeError as e:
                with ux_utils.print_exception_no_traceback():
                    raise ValueError(
                        'Invalid JSON string for `post_data` in the '
                        '`readiness_probe` section of your service YAML.'
                    ) from e
        service_config['post_data'] = post_data

        policy_section = config.get('replica_policy', None)
        simplified_policy_section = config.get('replicas', None)
        if policy_section is None or simplified_policy_section is not None:
            if simplified_policy_section is not None:
                min_replicas = simplified_policy_section
            else:
                min_replicas = constants.DEFAULT_MIN_REPLICAS
            service_config['min_replicas'] = min_replicas
            service_config['max_replicas'] = None
            service_config['target_qps_per_replica'] = None
            service_config['auto_restart'] = True
        else:
            service_config['min_replicas'] = policy_section['min_replicas']
            service_config['max_replicas'] = policy_section.get(
                'max_replicas', None)
<<<<<<< HEAD
            service_config['qps_upper_threshold'] = policy_section.get(
                'qps_upper_threshold', None)
            service_config['qps_lower_threshold'] = policy_section.get(
                'qps_lower_threshold', None)
=======
>>>>>>> 1d7683af
            service_config['target_qps_per_replica'] = policy_section.get(
                'target_qps_per_replica', None)
            service_config['auto_restart'] = policy_section.get(
                'auto_restart', True)
            service_config['spot_placer'] = policy_section.get(
                'spot_placer', None)
            service_config['spot_mixer'] = policy_section.get(
                'spot_mixer', None)
            service_config['spot_zones'] = policy_section.get(
                'spot_zones', None)
            service_config['on_demand_zones'] = policy_section.get(
                'on_demand_zones', None)
            service_config['on_demand_type'] = policy_section.get(
                'on_demand_type', None)
            service_config['num_extra'] = policy_section.get('num_extra', None)
            service_config['num_init_replicas'] = policy_section.get(
                'num_init_replicas', None)
        return SkyServiceSpec(**service_config)

    @staticmethod
    def from_yaml(yaml_path: str) -> 'SkyServiceSpec':
        with open(os.path.expanduser(yaml_path), 'r') as f:
            config = yaml.safe_load(f)

        if isinstance(config, str):
            with ux_utils.print_exception_no_traceback():
                raise ValueError('YAML loaded as str, not as dict. '
                                 f'Is it correct? Path: {yaml_path}')

        if config is None:
            config = {}

        if 'service' not in config:
            with ux_utils.print_exception_no_traceback():
                raise ValueError('Service YAML must have a "service" section. '
                                 f'Is it correct? Path: {yaml_path}')

        return SkyServiceSpec.from_yaml_config(config['service'])

    def to_yaml_config(self) -> Dict[str, Any]:
        config = dict()

        def add_if_not_none(section, key, value, no_empty: bool = False):
            if no_empty and not value:
                return
            if value is not None:
                if key is None:
                    config[section] = value
                else:
                    if section not in config:
                        config[section] = dict()
                    config[section][key] = value

        add_if_not_none('readiness_probe', 'path', self.readiness_path)
        add_if_not_none('readiness_probe', 'initial_delay_seconds',
                        self.initial_delay_seconds)
        add_if_not_none('readiness_probe', 'post_data', self.post_data)
        add_if_not_none('replica_policy', 'min_replicas', self.min_replicas)
        add_if_not_none('replica_policy', 'max_replicas', self.max_replicas)
<<<<<<< HEAD
        add_if_not_none('replica_policy', 'qps_upper_threshold',
                        self.qps_upper_threshold)
        add_if_not_none('replica_policy', 'qps_lower_threshold',
                        self.qps_lower_threshold)
=======
>>>>>>> 1d7683af
        add_if_not_none('replica_policy', 'target_qps_per_replica',
                        self.target_qps_per_replica)
        add_if_not_none('replica_policy', 'auto_restart', self._auto_restart)
        add_if_not_none('replica_policy', 'spot_placer', self._spot_placer)
        add_if_not_none('replica_policy', 'spot_mixer', self._spot_mixer)
        add_if_not_none('replica_policy', 'spot_zones', self._spot_zones)
        add_if_not_none('replica_policy', 'on_demand_zones',
                        self._on_demand_zones)
        add_if_not_none('replica_policy', 'on_demand_type',
                        self._on_demand_type)
        add_if_not_none('replica_policy', 'num_extra', self._num_extra)
        add_if_not_none('replica_policy', 'num_init_replicas',
                        self._num_init_replicas)
        return config

    def probe_str(self):
        if self.post_data is None:
            return f'GET {self.readiness_path}'
        return f'POST {self.readiness_path} {json.dumps(self.post_data)}'

    def spot_policy_str(self):
        policy = ''
        if self.spot_placer:
            policy += self.spot_placer
        if self.spot_mixer:
            policy += f' with {self.spot_mixer}'
        if self.num_extra is not None and self.num_extra > 0:
            policy += f' with {self.num_extra} extra spot instance(s)'
        return policy if policy else 'No spot policy'

    def policy_str(self):
        min_plural = '' if self.min_replicas == 1 else 's'
        if self.max_replicas == self.min_replicas or self.max_replicas is None:
            return (f'Fixed {self.min_replicas} replica{min_plural}'
                    f' ({self.spot_policy_str()})')
        # TODO(tian): Refactor to contain more information
        max_plural = '' if self.max_replicas == 1 else 's'
        return (f'Autoscaling from {self.min_replicas} to '
                f'{self.max_replicas} replica{max_plural}')

    def __repr__(self) -> str:
        return textwrap.dedent(f"""\
            Readiness probe method:           {self.probe_str()}
            Readiness initial delay seconds:  {self.initial_delay_seconds}
            Replica autoscaling policy:       {self.policy_str()}
            Replica auto restart:             {self.auto_restart}
            Spot Policy:                      {self.spot_policy_str()}\
        """)

    def set_spot_zones(self, zones: List[str]) -> None:
        self._spot_zones = zones

    @property
    def readiness_path(self) -> str:
        return self._readiness_path

    @property
    def initial_delay_seconds(self) -> int:
        return self._initial_delay_seconds

    @property
    def min_replicas(self) -> int:
        return self._min_replicas

    @property
    def max_replicas(self) -> Optional[int]:
        # If None, treated as having the same value of min_replicas.
        return self._max_replicas

    @property
    def target_qps_per_replica(self) -> Optional[float]:
        return self._target_qps_per_replica

    @property
    def target_qps_per_replica(self) -> Optional[float]:
        return self._target_qps_per_replica

    @property
    def post_data(self) -> Optional[Dict[str, Any]]:
        return self._post_data

    @property
    def auto_restart(self) -> bool:
        return self._auto_restart

    @property
    def spot_placer(self) -> Optional[str]:
        return self._spot_placer

    @property
    def spot_mixer(self) -> Optional[str]:
        return self._spot_mixer

    @property
    def spot_zones(self) -> Optional[List[str]]:
        return self._spot_zones

    @property
    def on_demand_zones(self) -> Optional[List[str]]:
        return self._on_demand_zones

    @property
    def on_demand_type(self) -> Optional[str]:
        return self._on_demand_type

    @property
    def num_extra(self) -> Optional[int]:
        return self._num_extra

    @property
    def num_init_replicas(self) -> Optional[int]:
        return self._num_init_replicas<|MERGE_RESOLUTION|>--- conflicted
+++ resolved
@@ -21,11 +21,6 @@
         initial_delay_seconds: int,
         min_replicas: int,
         max_replicas: Optional[int] = None,
-<<<<<<< HEAD
-        qps_upper_threshold: Optional[float] = None,
-        qps_lower_threshold: Optional[float] = None,
-=======
->>>>>>> 1d7683af
         target_qps_per_replica: Optional[float] = None,
         post_data: Optional[Dict[str, Any]] = None,
         auto_restart: bool = True,
@@ -54,11 +49,6 @@
         self._initial_delay_seconds = initial_delay_seconds
         self._min_replicas = min_replicas
         self._max_replicas = max_replicas
-<<<<<<< HEAD
-        self._qps_upper_threshold = qps_upper_threshold
-        self._qps_lower_threshold = qps_lower_threshold
-=======
->>>>>>> 1d7683af
         self._target_qps_per_replica = target_qps_per_replica
         self._post_data = post_data
         self._auto_restart = auto_restart
@@ -148,13 +138,6 @@
             service_config['min_replicas'] = policy_section['min_replicas']
             service_config['max_replicas'] = policy_section.get(
                 'max_replicas', None)
-<<<<<<< HEAD
-            service_config['qps_upper_threshold'] = policy_section.get(
-                'qps_upper_threshold', None)
-            service_config['qps_lower_threshold'] = policy_section.get(
-                'qps_lower_threshold', None)
-=======
->>>>>>> 1d7683af
             service_config['target_qps_per_replica'] = policy_section.get(
                 'target_qps_per_replica', None)
             service_config['auto_restart'] = policy_section.get(
@@ -214,13 +197,6 @@
         add_if_not_none('readiness_probe', 'post_data', self.post_data)
         add_if_not_none('replica_policy', 'min_replicas', self.min_replicas)
         add_if_not_none('replica_policy', 'max_replicas', self.max_replicas)
-<<<<<<< HEAD
-        add_if_not_none('replica_policy', 'qps_upper_threshold',
-                        self.qps_upper_threshold)
-        add_if_not_none('replica_policy', 'qps_lower_threshold',
-                        self.qps_lower_threshold)
-=======
->>>>>>> 1d7683af
         add_if_not_none('replica_policy', 'target_qps_per_replica',
                         self.target_qps_per_replica)
         add_if_not_none('replica_policy', 'auto_restart', self._auto_restart)
@@ -295,10 +271,6 @@
         return self._target_qps_per_replica
 
     @property
-    def target_qps_per_replica(self) -> Optional[float]:
-        return self._target_qps_per_replica
-
-    @property
     def post_data(self) -> Optional[Dict[str, Any]]:
         return self._post_data
 
