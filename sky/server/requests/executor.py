--- conflicted
+++ resolved
@@ -18,11 +18,8 @@
 
 See the [README.md](../README.md) for detailed architecture of the executor.
 """
-<<<<<<< HEAD
+import asyncio
 import concurrent.futures
-=======
-import asyncio
->>>>>>> c23907b7
 import contextlib
 import contextvars
 import functools
@@ -378,19 +375,6 @@
             logger.info(f'Request {request_id} finished')
 
 
-<<<<<<< HEAD
-def schedule_request(request_id: str,
-                     request_name: str,
-                     request_body: payloads.RequestBody,
-                     func: Callable[P, Any],
-                     request_cluster_name: Optional[str] = None,
-                     ignore_return_value: bool = False,
-                     schedule_type: api_requests.ScheduleType = (
-                         api_requests.ScheduleType.LONG),
-                     is_skypilot_system: bool = False,
-                     precondition: Optional[preconditions.Precondition] = None,
-                     retryable: bool = False) -> None:
-=======
 async def execute_request_coroutine(request: api_requests.Request):
     """Execute a request in current event loop.
 
@@ -499,18 +483,17 @@
     return request
 
 
-def schedule_request(
-        request_id: str,
-        request_name: str,
-        request_body: payloads.RequestBody,
-        func: Callable[P, Any],
-        request_cluster_name: Optional[str] = None,
-        ignore_return_value: bool = False,
-        schedule_type: api_requests.ScheduleType = (
-            api_requests.ScheduleType.LONG),
-        is_skypilot_system: bool = False,
-        precondition: Optional[preconditions.Precondition] = None) -> None:
->>>>>>> c23907b7
+def schedule_request(request_id: str,
+                     request_name: str,
+                     request_body: payloads.RequestBody,
+                     func: Callable[P, Any],
+                     request_cluster_name: Optional[str] = None,
+                     ignore_return_value: bool = False,
+                     schedule_type: api_requests.ScheduleType = (
+                         api_requests.ScheduleType.LONG),
+                     is_skypilot_system: bool = False,
+                     precondition: Optional[preconditions.Precondition] = None,
+                     retryable: bool = False) -> None:
     """Enqueue a request to the request queue.
 
     Args:
