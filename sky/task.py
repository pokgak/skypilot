--- conflicted
+++ resolved
@@ -14,11 +14,8 @@
 from sky import clouds
 from sky import exceptions
 from sky import global_user_state
-<<<<<<< HEAD
 from sky import serve as serve_lib
-=======
 from sky import sky_logging
->>>>>>> 15556484
 from sky.backends import backend_utils
 from sky.data import data_utils
 from sky.data import storage as storage_lib
