--- conflicted
+++ resolved
@@ -188,21 +188,14 @@
     sudo dpkg --configure --force-overwrite -a;
     mkdir -p ~/.ssh; touch ~/.ssh/config;
     {{ conda_installation_commands }}
-<<<<<<< HEAD
-    {{ ray_and_skypilot_setup_commands }}
-=======
     source ~/.bashrc;
->>>>>>> 823999af
   {%- if tpu_vm %}
     pip install --upgrade google-api-python-client
   {%- endif %}
-<<<<<<< HEAD
-=======
   {%- if tpu_node_name %}
     grep "export TPU_NAME=" ~/.bashrc && echo "TPU_NAME already set" || echo "export TPU_NAME={{tpu_node_name}}" >> ~/.bashrc;
   {%- endif %}
     {{ ray_skypilot_installation_commands }}
->>>>>>> 823999af
     sudo bash -c 'rm -rf /etc/security/limits.d; echo "* soft nofile 1048576" >> /etc/security/limits.conf; echo "* hard nofile 1048576" >> /etc/security/limits.conf';
     {%- if docker_image is none %}
     sudo grep -e '^DefaultTasksMax' /etc/systemd/system.conf || (sudo bash -c 'echo "DefaultTasksMax=infinity" >> /etc/systemd/system.conf'); sudo systemctl set-property user-$(id -u $(whoami)).slice TasksMax=infinity; sudo systemctl daemon-reload;
@@ -212,42 +205,5 @@
     mkdir -p ~/.ssh; (grep -Pzo -q "Host \*\n  StrictHostKeyChecking no" ~/.ssh/config) || printf "Host *\n  StrictHostKeyChecking no\n" >> ~/.ssh/config;
     [ -f /etc/fuse.conf ] && sudo sed -i 's/#user_allow_other/user_allow_other/g' /etc/fuse.conf || (sudo sh -c 'echo "user_allow_other" > /etc/fuse.conf');
 
-<<<<<<< HEAD
-# Command to start ray on the head node. You don't need to change this.
-# NOTE: these are very performance-sensitive. Each new item opens/closes an SSH
-# connection, which is expensive. Try your best to co-locate commands into fewer
-# items! The same comment applies for worker_start_ray_commands.
-#
-# Increment the following for catching performance bugs easier:
-#   current num items (num SSH connections): 1
-head_start_ray_commands:
-  # NOTE: --disable-usage-stats in `ray start` saves 10 seconds of idle wait.
-  # Line "which prlimit ..": increase the limit of the number of open files for the raylet process, as the `ulimit` may not take effect at this point, because it requires
-  # all the sessions to be reloaded. This is a workaround.
-  - export SKYPILOT_NUM_GPUS=0 && which nvidia-smi > /dev/null && SKYPILOT_NUM_GPUS=$(nvidia-smi --query-gpu=index,name --format=csv,noheader | wc -l);
-    source {{ skypilot_runtime_env }}/bin/activate; ray stop; export RAY_SCHEDULER_EVENTS=0 RAY_DEDUP_LOGS=0; ray start --disable-usage-stats --head --port={{ray_port}} --dashboard-port={{ray_dashboard_port}} --object-manager-port=8076 --autoscaling-config=~/ray_bootstrap_config.yaml {{"--resources='%s'" % custom_resources if custom_resources}} --num-gpus=$SKYPILOT_NUM_GPUS --temp-dir {{ray_temp_dir}} || exit 1;
-    which prlimit && for id in $(pgrep -f raylet/raylet); do sudo prlimit --nofile=1048576:1048576 --pid=$id || true; done;
-    {{dump_port_command}}
-
-# Worker commands are needed for TPU VM Pods
-{%- if num_nodes > 1 or tpu_vm %}
-worker_start_ray_commands:
-  - SKYPILOT_NUM_GPUS=0 && which nvidia-smi > /dev/null && SKYPILOT_NUM_GPUS=$(nvidia-smi --query-gpu=index,name --format=csv,noheader | wc -l);
-    source {{ skypilot_runtime_env }}/bin/activate; ray stop; export RAY_SCHEDULER_EVENTS=0 RAY_DEDUP_LOGS=0; ray start --disable-usage-stats --address=$RAY_HEAD_IP:{{ray_port}} --object-manager-port=8076 {{"--resources='%s'" % custom_resources if custom_resources}} --num-gpus=$SKYPILOT_NUM_GPUS --temp-dir {{ray_temp_dir}} || exit 1;
-    which prlimit && for id in $(pgrep -f raylet/raylet); do sudo prlimit --nofile=1048576:1048576 --pid=$id || true; done
-{%- else %}
-worker_start_ray_commands: []
-{%- endif %}
-
-head_node: {}
-worker_nodes: {}
-
-# These fields are required for external cloud providers.
-head_setup_commands: []
-worker_setup_commands: []
-cluster_synced_files: []
-file_mounts_sync_continuously: False
-=======
 # Command to start ray clusters are now placed in `sky.provision.instance_setup`.
-# We do not need to list it here anymore.
->>>>>>> 823999af
+# We do not need to list it here anymore.