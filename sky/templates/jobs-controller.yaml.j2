--- conflicted
+++ resolved
@@ -29,32 +29,6 @@
   grep -q 'export SKYPILOT_DEV=' ~/.bashrc || echo 'export SKYPILOT_DEV=1' >> ~/.bashrc
   grep -q 'alias sky-env=' ~/.bashrc || echo 'alias sky-env="{{ sky_activate_python_env }}"' >> ~/.bashrc
   {% endif %}
-<<<<<<< HEAD
-=======
-  
-  # Create systemd service file
-  mkdir -p ~/.config/systemd/user/
-
-  # Create systemd user service file
-  cat << EOF > ~/.config/systemd/user/skypilot-dashboard.service
-  [Unit]
-  Description=SkyPilot Jobs Dashboard
-  After=network.target
-
-  [Service]
-  Environment="SKYPILOT_USER_ID={{ dashboard_user_id }}"
-  Restart=always
-  StandardOutput=append:/home/$USER/.sky/job-dashboard.log
-  StandardError=append:/home/$USER/.sky/job-dashboard.log
-  ExecStart={{ sky_python_cmd }} -m sky.jobs.dashboard.dashboard
-
-  [Install]
-  WantedBy=default.target
-  EOF
-
-  export SKYPILOT_USER_ID="{{ dashboard_user_id }}"
-  {{ dashboard_setup_cmd }}
->>>>>>> d865afee
 
 run: |
   {{ sky_activate_python_env }}
