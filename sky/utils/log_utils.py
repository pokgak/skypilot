"""Logging utils."""
import enum
import types
from typing import List, Optional, Type

import colorama
import pendulum
import prettytable

from sky import sky_logging
from sky.utils import rich_utils
from sky.utils import ux_utils

logger = sky_logging.init_logger(__name__)


class LineProcessor(object):
    """A processor for log lines."""

    def __enter__(self) -> None:
        pass

    def process_line(self, log_line: str) -> None:
        pass

    def __exit__(self, except_type: Optional[Type[BaseException]],
                 except_value: Optional[BaseException],
                 traceback: Optional[types.TracebackType]) -> None:
        del except_type, except_value, traceback  # unused
        pass


class RayUpLineProcessor(LineProcessor):
    """A processor for `ray up` log lines."""

    class ProvisionStatus(enum.Enum):
        LAUNCH = 0
        RUNTIME_SETUP = 1
        PULLING_DOCKER_IMAGES = 2

    def __init__(self, log_path: str):
        self.log_path = log_path

    def __enter__(self) -> None:
        self.state = self.ProvisionStatus.LAUNCH
        self.status_display = rich_utils.safe_status(
            ux_utils.spinner_message('Launching', self.log_path))
        self.status_display.start()

    def process_line(self, log_line: str) -> None:
        if ('Success.' in log_line and
                self.state == self.ProvisionStatus.LAUNCH):
            logger.info('  Head VM is up.')
            self.status_display.update(
                ux_utils.spinner_message(
                    'Launching - Preparing SkyPilot runtime', self.log_path))
            self.state = self.ProvisionStatus.RUNTIME_SETUP
        if ('Pulling from' in log_line and
                self.state == self.ProvisionStatus.RUNTIME_SETUP):
            self.status_display.update(
                ux_utils.spinner_message(
                    'Launching - Initializing docker container', self.log_path))
            self.state = self.ProvisionStatus.PULLING_DOCKER_IMAGES
        if ('Status: Downloaded newer image' in log_line and
                self.state == self.ProvisionStatus.PULLING_DOCKER_IMAGES):
            self.status_display.update(
                ux_utils.spinner_message(
                    'Launching - Preparing SkyPilot runtime', self.log_path))
            self.state = self.ProvisionStatus.RUNTIME_SETUP

    def __exit__(self, except_type: Optional[Type[BaseException]],
                 except_value: Optional[BaseException],
                 traceback: Optional[types.TracebackType]) -> None:
        del except_type, except_value, traceback  # unused
        self.status_display.stop()


class SkyLocalUpLineProcessor(LineProcessor):
    """A processor for `sky local up` log lines."""

    def __enter__(self):
<<<<<<< HEAD
        status = rich_utils.client_status('[bold cyan]Creating local cluster - '
                                          'initializing Kubernetes')
=======
        status = rich_utils.safe_status(
            ux_utils.spinner_message('Creating local cluster - '
                                     'initializing Kubernetes'))
>>>>>>> 96f2cf60
        self.status_display = status
        self.status_display.start()

    def process_line(self, log_line: str) -> None:
        if 'Kind cluster created.' in log_line:
            logger.info(f'{colorama.Fore.GREEN}Kubernetes is running.'
                        f'{colorama.Style.RESET_ALL}')
        if 'Installing NVIDIA GPU operator...' in log_line:
            self.status_display.update(
                ux_utils.spinner_message('Creating local cluster - '
                                         'Installing NVIDIA GPU operator'))
        if 'Starting wait for GPU operator installation...' in log_line:
            self.status_display.update(
                ux_utils.spinner_message(
                    'Creating local cluster - '
                    'waiting for NVIDIA GPU operator installation to complete'))
            logger.info('To check NVIDIA GPU operator status, '
                        'see pods: kubectl get pods -n gpu-operator')
        if 'GPU operator installed' in log_line:
            logger.info(f'{colorama.Fore.GREEN}NVIDIA GPU Operator installed.'
                        f'{colorama.Style.RESET_ALL}')
        if 'Pulling SkyPilot GPU image...' in log_line:
            self.status_display.update(
                ux_utils.spinner_message(
                    'Creating local cluster - '
                    'pulling and loading SkyPilot GPU image'))
        if 'SkyPilot GPU image loaded into kind cluster' in log_line:
            logger.info(f'{colorama.Fore.GREEN}SkyPilot GPU image pulled.'
                        f'{colorama.Style.RESET_ALL}')
        if 'Labelling nodes with GPUs...' in log_line:
            self.status_display.update(
                ux_utils.spinner_message('Creating local cluster - '
                                         'launching GPU labelling jobs'))
        if ('Starting wait for SkyPilot GPU labeling jobs to complete'
                in log_line):
            self.status_display.update(
                ux_utils.spinner_message(
                    'Creating local cluster - '
                    'waiting for GPU labelling jobs to complete'))
            logger.info(
                'To check GPU labelling status, see jobs: '
                'kubectl get jobs -n kube-system -l job=sky-gpu-labeler')
        if 'All SkyPilot GPU labeling jobs completed' in log_line:
            logger.info(f'{colorama.Fore.GREEN}GPU labelling complete.'
                        f'{colorama.Style.RESET_ALL}')
        if 'Pulling SkyPilot CPU image...' in log_line:
            self.status_display.update(
                ux_utils.spinner_message(
                    'Creating local cluster - '
                    'pulling and loading SkyPilot CPU image'))
        if 'SkyPilot CPU image loaded into kind cluster' in log_line:
            logger.info(f'{colorama.Fore.GREEN}SkyPilot CPU image pulled.'
                        f'{colorama.Style.RESET_ALL}')
        if 'Starting installation of Nginx Ingress Controller...' in log_line:
            self.status_display.update(
                ux_utils.spinner_message('Creating local cluster - '
                                         'creating Nginx Ingress Controller'))
        if 'Nginx Ingress Controller installed' in log_line:
            logger.info(
                f'{colorama.Fore.GREEN}Nginx Ingress Controller installed.'
                f'{colorama.Style.RESET_ALL}')

    def __exit__(self, except_type: Optional[Type[BaseException]],
                 except_value: Optional[BaseException],
                 traceback: Optional[types.TracebackType]) -> None:
        del except_type, except_value, traceback  # unused
        self.status_display.stop()


class SkyRemoteUpLineProcessor(LineProcessor):
    """A processor for deploy_remote_cluster.sh log lines."""

    def __enter__(self) -> None:
        status = rich_utils.safe_status('[bold cyan]Creating remote cluster')
        self.status_display = status
        self.status_display.start()

    def process_line(self, log_line: str) -> None:
        # Pre-flight checks
        if 'SSH connection successful' in log_line:
            logger.info(f'{colorama.Fore.GREEN}SSH connection established.'
                        f'{colorama.Style.RESET_ALL}')

        # Kubernetes installation steps
        if 'Deploying Kubernetes on head node' in log_line:
            self.status_display.update('[bold cyan]Creating remote cluster - '
                                       'deploying Kubernetes on head node')
        if 'K3s deployed on head node.' in log_line:
            logger.info(f'{colorama.Fore.GREEN}'
                        '✔ K3s successfully deployed on head node.'
                        f'{colorama.Style.RESET_ALL}')

        # Worker nodes
        if 'Deploying Kubernetes on worker node' in log_line:
            self.status_display.update('[bold cyan]Creating remote cluster - '
                                       'deploying Kubernetes on worker nodes')
        if 'Kubernetes deployed on worker node' in log_line:
            logger.info(f'{colorama.Fore.GREEN}'
                        '✔ K3s successfully deployed on worker node.'
                        f'{colorama.Style.RESET_ALL}')

        # Cluster configuration
        if 'Configuring local kubectl to connect to the cluster...' in log_line:
            self.status_display.update('[bold cyan]Creating remote cluster - '
                                       'configuring local kubectl')
        if 'kubectl configured to connect to the cluster.' in log_line:
            logger.info(f'{colorama.Fore.GREEN}'
                        '✔ kubectl configured for the remote cluster.'
                        f'{colorama.Style.RESET_ALL}')

        # GPU operator installation
        if 'Installing Nvidia GPU Operator...' in log_line:
            self.status_display.update('[bold cyan]Creating remote cluster - '
                                       'installing Nvidia GPU Operator')
        if 'GPU Operator installed.' in log_line:
            logger.info(f'{colorama.Fore.GREEN}'
                        '✔ Nvidia GPU Operator installed successfully.'
                        f'{colorama.Style.RESET_ALL}')

        # Cleanup steps
        if 'Cleaning up head node' in log_line:
            self.status_display.update('[bold cyan]Cleaning up head node')
        if 'Cleaning up node' in log_line:
            self.status_display.update('[bold cyan]Cleaning up worker node')
        if 'cleaned up successfully' in log_line:
            logger.info(f'{colorama.Fore.GREEN}'
                        f'{log_line.strip()}{colorama.Style.RESET_ALL}')

        # Final status
        if 'Cluster deployment completed.' in log_line:
            logger.info(f'{colorama.Fore.GREEN}✔ Remote k3s is running.'
                        f'{colorama.Style.RESET_ALL}')

    def __exit__(self, except_type: Optional[Type[BaseException]],
                 except_value: Optional[BaseException],
                 traceback: Optional[types.TracebackType]) -> None:
        del except_type, except_value, traceback  # unused
        self.status_display.stop()


def create_table(field_names: List[str], **kwargs) -> prettytable.PrettyTable:
    """Creates table with default style."""
    border = kwargs.pop('border', False)
    align = kwargs.pop('align', 'l')
    table = prettytable.PrettyTable(align=align,
                                    border=border,
                                    field_names=field_names,
                                    **kwargs)
    table.left_padding_width = 0
    table.right_padding_width = 2
    return table


def readable_time_duration(start: Optional[float],
                           end: Optional[float] = None,
                           absolute: bool = False) -> str:
    """Human readable time duration from timestamps.

    Args:
        start: Start timestamp.
        end: End timestamp. If None, current time is used.
        absolute: Whether to return accurate time duration.
    Returns:
        Human readable time duration. e.g. "1 hour ago", "2 minutes ago", etc.
        If absolute is specified, returns the accurate time duration,
          e.g. "1h 2m 23s"
    """
    # start < 0 means that the starting time is not specified yet.
    # It is only used in spot_utils.show_jobs() for job duration calculation.
    if start is None or start < 0:
        return '-'
    if end == start == 0:
        return '-'
    if end is not None:
        end = pendulum.from_timestamp(end)
    start_time = pendulum.from_timestamp(start)
    duration = start_time.diff(end)
    if absolute:
        diff = start_time.diff(end).in_words()
        if duration.in_seconds() < 1:
            diff = '< 1 second'
        diff = diff.replace(' seconds', 's')
        diff = diff.replace(' second', 's')
        diff = diff.replace(' minutes', 'm')
        diff = diff.replace(' minute', 'm')
        diff = diff.replace(' hours', 'h')
        diff = diff.replace(' hour', 'h')
        diff = diff.replace(' days', 'd')
        diff = diff.replace(' day', 'd')
        diff = diff.replace(' weeks', 'w')
        diff = diff.replace(' week', 'w')
        diff = diff.replace(' months', 'mo')
        diff = diff.replace(' month', 'mo')
    else:
        diff = start_time.diff_for_humans(end)
        if duration.in_seconds() < 1:
            diff = '< 1 second'
        diff = diff.replace('second', 'sec')
        diff = diff.replace('minute', 'min')
        diff = diff.replace('hour', 'hr')

    return diff<|MERGE_RESOLUTION|>--- conflicted
+++ resolved
@@ -79,14 +79,9 @@
     """A processor for `sky local up` log lines."""
 
     def __enter__(self):
-<<<<<<< HEAD
-        status = rich_utils.client_status('[bold cyan]Creating local cluster - '
-                                          'initializing Kubernetes')
-=======
-        status = rich_utils.safe_status(
+        status = rich_utils.client_status(
             ux_utils.spinner_message('Creating local cluster - '
                                      'initializing Kubernetes'))
->>>>>>> 96f2cf60
         self.status_display = status
         self.status_display.start()
 
