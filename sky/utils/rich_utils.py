"""Rich status spinner utils."""
import contextlib
import enum
import logging
import threading
from typing import Optional, Tuple, Union

import rich.console as rich_console

<<<<<<< HEAD
from sky.utils import message_utils

console = rich_console.Console()
_status = None
_rich_status = None
=======
console = rich_console.Console(soft_wrap=True)
_status = None
_status_nesting_level = 0
>>>>>>> 96f2cf60

_logging_lock = threading.RLock()


class Control(enum.Enum):
    """Control codes for the status spinner."""
    INIT = 'rich_init'
    START = 'rich_start'
    STOP = 'rich_stop'
    UPDATE = 'rich_update'

    def encode(self, msg: str) -> str:
        return f'<{self.value}>{msg}</{self.value}>'

    @classmethod
    def decode(cls, encoded_msg: str) -> Tuple[Optional['Control'], str]:
        # Find the control code
        control_str = None
        for control in cls:
            if f'<{control.value}>' in encoded_msg:
                control_str = control.value
                encoded_msg = encoded_msg.replace(f'<{control.value}>', '')
                encoded_msg = encoded_msg.replace(f'</{control.value}>', '')
                break
        else:
            return None, encoded_msg
        return cls(control_str), encoded_msg


class EncodedStatusMessage:
    """A class to encode status messages."""

    def __init__(self, msg: str):
        self.msg = msg

    def init(self) -> str:
        return message_utils.encode_payload(Control.INIT.encode(self.msg))

    def enter(self) -> str:
        return message_utils.encode_payload(Control.START.encode(self.msg))

    def exit(self) -> str:
        return message_utils.encode_payload(Control.STOP.encode(''))

    def update(self, msg: str) -> str:
        return message_utils.encode_payload(Control.UPDATE.encode(msg))

    def stop(self) -> str:
        return message_utils.encode_payload(Control.STOP.encode(''))

    def start(self) -> str:
        return message_utils.encode_payload(Control.START.encode(self.msg))


class EncodedStatus:
    """A class to encode status messages."""

    def __init__(self, msg: str):
        self.encoded_msg = EncodedStatusMessage(msg)
        print(self.encoded_msg.init(), flush=True)

    def __enter__(self):
        print(self.encoded_msg.enter(), flush=True)
        return self

    def __exit__(self, exc_type, exc_val, exc_tb):
        print(self.encoded_msg.exit(), flush=True)

    def update(self, msg: str):
        print(self.encoded_msg.update(msg), flush=True)

    def stop(self):
        print(self.encoded_msg.stop(), flush=True)

    def start(self):
        print(self.encoded_msg.start(), flush=True)


class _NoOpConsoleStatus:
    """An empty class for multi-threaded console.status."""

    def __enter__(self):
        return self

    def __exit__(self, exc_type, exc_val, exc_tb):
        pass

    def update(self, text):
        pass

    def stop(self):
        pass

    def start(self):
        pass


<<<<<<< HEAD
# TODO(zhwu): we need a wrapper for the rich.progress in our code as well.
=======
class _RevertibleStatus:
    """A wrapper for status that can revert to previous message after exit."""

    def __init__(self, message: str):
        if _status is not None:
            self.previous_message = _status.status
        else:
            self.previous_message = None
        self.message = message

    def __enter__(self):
        global _status_nesting_level
        _status.update(self.message)
        _status_nesting_level += 1
        _status.__enter__()
        return _status

    def __exit__(self, exc_type, exc_val, exc_tb):
        global _status_nesting_level, _status
        _status_nesting_level -= 1
        if _status_nesting_level <= 0:
            _status_nesting_level = 0
            if _status is not None:
                _status.__exit__(exc_type, exc_val, exc_tb)
                _status = None
        else:
            _status.update(self.previous_message)

    def update(self, *args, **kwargs):
        _status.update(*args, **kwargs)

    def stop(self):
        _status.stop()

    def start(self):
        _status.start()


>>>>>>> 96f2cf60
def safe_status(msg: str) -> Union['rich_console.Status', _NoOpConsoleStatus]:
    """A wrapper for multi-threaded console.status."""
    from sky import sky_logging  # pylint: disable=import-outside-toplevel
    global _status
    if (threading.current_thread() is threading.main_thread() and
            not sky_logging.is_silent()):
        if _status is None:
<<<<<<< HEAD
            _status = EncodedStatus(msg)
            return _status
        _status.update(msg)
        return _status
=======
            _status = console.status(msg, refresh_per_second=8)
        return _RevertibleStatus(msg)
>>>>>>> 96f2cf60
    return _NoOpConsoleStatus()


def stop_safe_status():
    """Stops all nested statuses.

    This is useful when we need to stop all statuses, e.g., when we are going to
    stream logs from user program and do not want it to interfere with the
    spinner display.
    """
    if (threading.current_thread() is threading.main_thread() and
            _status is not None):
        _status.stop()


def force_update_status(msg: str):
    """Update the status message even if sky_logging.is_silent() is true."""
    if (threading.current_thread() is threading.main_thread() and
            _status is not None):
        _status.update(msg)


@contextlib.contextmanager
def safe_logger():
    logged = False
    with _logging_lock:
        if _rich_status is not None and _rich_status._live.is_started:  # pylint: disable=protected-access
            _rich_status.stop()
            yield
            logged = True
            _rich_status.start()
    if not logged:
        yield


class RichSafeStreamHandler(logging.StreamHandler):

    def emit(self, record: logging.LogRecord) -> None:
        with safe_logger():
            return super().emit(record)


def client_status(msg: str) -> Union['rich_console.Status', _NoOpConsoleStatus]:
    """A wrapper for multi-threaded console.status."""
    from sky import sky_logging  # pylint: disable=import-outside-toplevel
    if (threading.current_thread() is threading.main_thread() and
            not sky_logging.is_silent()):
        global _rich_status
        if _rich_status is None:
            _rich_status = console.status(msg)
        _rich_status.update(msg)
        return _rich_status
    return _NoOpConsoleStatus()


def decode_rich_status(encoded_msg: str) -> Optional[str]:
    """Decode the rich status message."""
    encoded_msg = message_utils.decode_payload(encoded_msg,
                                               raise_for_mismatch=False)
    control, encoded_status = Control.decode(encoded_msg)
    global _rich_status
    if control is None:
        return encoded_msg
    if control == Control.INIT:
        if _rich_status is not None:
            _rich_status.update(encoded_status)
        else:
            _rich_status = console.status(encoded_status)
    else:
        assert _rich_status, f'Rich status not initialized: {encoded_msg}'
        if control == Control.UPDATE:
            _rich_status.update(encoded_status)
        elif control == Control.STOP:
            _rich_status.stop()
        elif control == Control.START:
            _rich_status.start()
    return None<|MERGE_RESOLUTION|>--- conflicted
+++ resolved
@@ -7,17 +7,12 @@
 
 import rich.console as rich_console
 
-<<<<<<< HEAD
 from sky.utils import message_utils
 
-console = rich_console.Console()
+console = rich_console.Console(soft_wrap=True)
 _status = None
 _rich_status = None
-=======
-console = rich_console.Console(soft_wrap=True)
-_status = None
 _status_nesting_level = 0
->>>>>>> 96f2cf60
 
 _logging_lock = threading.RLock()
 
@@ -76,6 +71,7 @@
     """A class to encode status messages."""
 
     def __init__(self, msg: str):
+        self.status = msg
         self.encoded_msg = EncodedStatusMessage(msg)
         print(self.encoded_msg.init(), flush=True)
 
@@ -87,6 +83,7 @@
         print(self.encoded_msg.exit(), flush=True)
 
     def update(self, msg: str):
+        self.status = msg
         print(self.encoded_msg.update(msg), flush=True)
 
     def stop(self):
@@ -115,17 +112,14 @@
         pass
 
 
-<<<<<<< HEAD
 # TODO(zhwu): we need a wrapper for the rich.progress in our code as well.
-=======
 class _RevertibleStatus:
     """A wrapper for status that can revert to previous message after exit."""
 
     def __init__(self, message: str):
+        self.previous_message = None
         if _status is not None:
             self.previous_message = _status.status
-        else:
-            self.previous_message = None
         self.message = message
 
     def __enter__(self):
@@ -156,7 +150,6 @@
         _status.start()
 
 
->>>>>>> 96f2cf60
 def safe_status(msg: str) -> Union['rich_console.Status', _NoOpConsoleStatus]:
     """A wrapper for multi-threaded console.status."""
     from sky import sky_logging  # pylint: disable=import-outside-toplevel
@@ -164,15 +157,8 @@
     if (threading.current_thread() is threading.main_thread() and
             not sky_logging.is_silent()):
         if _status is None:
-<<<<<<< HEAD
             _status = EncodedStatus(msg)
-            return _status
-        _status.update(msg)
-        return _status
-=======
-            _status = console.status(msg, refresh_per_second=8)
         return _RevertibleStatus(msg)
->>>>>>> 96f2cf60
     return _NoOpConsoleStatus()
 
 
