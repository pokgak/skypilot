"""This module contains schemas used to validate objects.

Schemas conform to the JSON Schema specification as defined at
https://json-schema.org/
"""


def _check_not_both_fields_present(field1: str, field2: str):
    return {
        'oneOf': [{
            'required': [field1],
            'not': {
                'required': [field2]
            }
        }, {
            'required': [field2],
            'not': {
                'required': [field1]
            }
        }, {
            'not': {
                'anyOf': [{
                    'required': [field1]
                }, {
                    'required': [field2]
                }]
            }
        }]
    }


def _get_single_resources_schema():
    """Schema for a single resource in a resources list."""
    # To avoid circular imports, only import when needed.
    # pylint: disable=import-outside-toplevel
    from sky.clouds import service_catalog
    return {
        '$schema': 'https://json-schema.org/draft/2020-12/schema',
        'type': 'object',
        'required': [],
        'additionalProperties': False,
        'properties': {
            'cloud': {
                'type': 'string',
                'case_insensitive_enum': list(service_catalog.ALL_CLOUDS)
            },
            'region': {
                'type': 'string',
            },
            'zone': {
                'type': 'string',
            },
            'cpus': {
                'anyOf': [{
                    'type': 'string',
                }, {
                    'type': 'number',
                }],
            },
            'memory': {
                'anyOf': [{
                    'type': 'string',
                }, {
                    'type': 'number',
                }],
            },
            'accelerators': {
                'anyOf': [{
                    'type': 'string',
                }, {
                    'type': 'object',
                    'required': [],
                    'maxProperties': 1,
                    'additionalProperties': {
                        'type': 'number'
                    }
                }]
            },
            'instance_type': {
                'type': 'string',
            },
            'use_spot': {
                'type': 'boolean',
            },
            # Deprecated: use 'job_recovery' instead. This is for backward
            # compatibility, and can be removed in 0.8.0.
            'spot_recovery': {
                'type': 'string',
            },
            'job_recovery': {
                'type': 'string',
            },
            'disk_size': {
                'type': 'integer',
            },
            'disk_tier': {
                'type': 'string',
            },
            'ports': {
                'anyOf': [{
                    'type': 'string',
                }, {
                    'type': 'integer',
                }, {
                    'type': 'array',
                    'items': {
                        'anyOf': [{
                            'type': 'string',
                        }, {
                            'type': 'integer',
                        }]
                    }
                }],
            },
            'labels': {
                'type': 'object',
                'additionalProperties': {
                    'type': 'string'
                }
            },
            'accelerator_args': {
                'type': 'object',
                'required': [],
                'additionalProperties': False,
                'properties': {
                    'runtime_version': {
                        'type': 'string',
                    },
                    'tpu_name': {
                        'type': 'string',
                    },
                    'tpu_vm': {
                        'type': 'boolean',
                    }
                }
            },
            'image_id': {
                'anyOf': [{
                    'type': 'string',
                }, {
                    'type': 'object',
                    'required': [],
                }]
            },
            # The following fields are for internal use only.
            '_docker_login_config': {
                'type': 'object',
                'required': ['username', 'password', 'server'],
                'additionalProperties': False,
                'properties': {
                    'username': {
                        'type': 'string',
                    },
                    'password': {
                        'type': 'string',
                    },
                    'server': {
                        'type': 'string',
                    }
                }
            },
            '_is_image_managed': {
                'type': 'boolean',
            },
            '_requires_fuse': {
                'type': 'boolean',
            },
        }
    }


def _get_multi_resources_schema():
    multi_resources_schema = {
        k: v
        for k, v in _get_single_resources_schema().items()
        # Validation may fail if $schema is included.
        if k != '$schema'
    }
    return multi_resources_schema


def get_resources_schema():
    """Resource schema in task config."""
    single_resources_schema = _get_single_resources_schema()['properties']
    single_resources_schema.pop('accelerators')
    multi_resources_schema = _get_multi_resources_schema()
    return {
        '$schema': 'http://json-schema.org/draft-07/schema#',
        'type': 'object',
        'required': [],
        'additionalProperties': False,
        'properties': {
            **single_resources_schema,
            # We redefine the 'accelerators' field to allow one line list or
            # a set of accelerators.
            'accelerators': {
                # {'V100:1', 'A100:1'} will be
                # read as a string and converted to dict.
                'anyOf': [{
                    'type': 'string',
                }, {
                    'type': 'object',
                    'required': [],
                    'additionalProperties': {
                        'anyOf': [{
                            'type': 'null',
                        }, {
                            'type': 'number',
                        }]
                    }
                }, {
                    'type': 'array',
                    'items': {
                        'type': 'string',
                    }
                }]
            },
            'any_of': {
                'type': 'array',
                'items': multi_resources_schema,
            },
            'ordered': {
                'type': 'array',
                'items': multi_resources_schema,
            }
        },
        # Avoid job_recovery and spot_recovery being present at the same time.
        **_check_not_both_fields_present('job_recovery', 'spot_recovery')
    }


def get_storage_schema():
    # pylint: disable=import-outside-toplevel
    from sky.data import storage
    return {
        '$schema': 'https://json-schema.org/draft/2020-12/schema',
        'type': 'object',
        'required': [],
        'additionalProperties': False,
        'properties': {
            'name': {
                'type': 'string',
            },
            'source': {
                'anyOf': [{
                    'type': 'string',
                }, {
                    'type': 'array',
                    'minItems': 1,
                    'items': {
                        'type': 'string'
                    }
                }]
            },
            'store': {
                'type': 'string',
                'case_insensitive_enum': [
                    type.value for type in storage.StoreType
                ]
            },
            'persistent': {
                'type': 'boolean',
            },
            'mode': {
                'type': 'string',
                'case_insensitive_enum': [
                    mode.value for mode in storage.StorageMode
                ]
            },
            '_force_delete': {
                'type': 'boolean',
            }
        }
    }


def get_service_schema():
    """Schema for top-level `service:` field (for SkyServe)."""
    return {
        '$schema': 'https://json-schema.org/draft/2020-12/schema',
        'type': 'object',
        'required': ['readiness_probe'],
        'additionalProperties': False,
        'properties': {
            'readiness_probe': {
                'anyOf': [{
                    'type': 'string',
                }, {
                    'type': 'object',
                    'required': ['path'],
                    'additionalProperties': False,
                    'properties': {
                        'path': {
                            'type': 'string',
                        },
                        'initial_delay_seconds': {
                            'type': 'number',
                        },
                        'post_data': {
                            'anyOf': [{
                                'type': 'string',
                            }, {
                                'type': 'object',
                            }]
                        }
                    }
                }]
            },
            'replica_policy': {
                'type': 'object',
                'required': ['min_replicas'],
                'additionalProperties': False,
                'properties': {
                    'min_replicas': {
                        'type': 'integer',
                        'minimum': 0,
                    },
                    'max_replicas': {
                        'type': 'integer',
                        'minimum': 0,
                    },
                    'target_qps_per_replica': {
                        'type': 'number',
                        'minimum': 0,
                    },
                    'dynamic_ondemand_fallback': {
                        'type': 'boolean',
                    },
                    'base_ondemand_fallback_replicas': {
                        'type': 'integer',
                        'minimum': 0,
                    },
                    'upscale_delay_seconds': {
                        'type': 'number',
                    },
                    'downscale_delay_seconds': {
                        'type': 'number',
                    },
                    # TODO(MaoZiming): Fields `qps_upper_threshold`,
                    # `qps_lower_threshold` and `auto_restart` are deprecated.
                    # Temporarily keep these fields for backward compatibility.
                    # Remove after 2 minor release, i.e., 0.6.0.
                    'auto_restart': {
                        'type': 'boolean',
                    },
                    'qps_upper_threshold': {
                        'type': 'number',
                    },
                    'qps_lower_threshold': {
                        'type': 'number',
                    },
                }
            },
            'replicas': {
                'type': 'integer',
            },
        }
    }


def get_task_schema():
    return {
        '$schema': 'https://json-schema.org/draft/2020-12/schema',
        'type': 'object',
        'required': [],
        'additionalProperties': False,
        'properties': {
            'name': {
                'type': 'string',
            },
            'workdir': {
                'type': 'string',
            },
            'event_callback': {
                'type': 'string',
            },
            'num_nodes': {
                'type': 'integer',
            },
            # resources config is validated separately using RESOURCES_SCHEMA
            'resources': {
                'type': 'object',
            },
            # storage config is validated separately using STORAGE_SCHEMA
            'file_mounts': {
                'type': 'object',
            },
            # service config is validated separately using SERVICE_SCHEMA
            'service': {
                'type': 'object',
            },
            'setup': {
                'type': 'string',
            },
            'run': {
                'type': 'string',
            },
            'envs': {
                'type': 'object',
                'required': [],
                'patternProperties': {
                    # Checks env keys are valid env var names.
                    '^[a-zA-Z_][a-zA-Z0-9_]*$': {
                        'type': 'string'
                    }
                },
                'additionalProperties': False,
            },
            # inputs and outputs are experimental
            'inputs': {
                'type': 'object',
                'required': [],
                'maxProperties': 1,
                'additionalProperties': {
                    'type': 'number'
                }
            },
            'outputs': {
                'type': 'object',
                'required': [],
                'maxProperties': 1,
                'additionalProperties': {
                    'type': 'number'
                }
            },
        }
    }


def get_cluster_schema():
    return {
        '$schema': 'https://json-schema.org/draft/2020-12/schema',
        'type': 'object',
        'required': ['cluster', 'auth'],
        'additionalProperties': False,
        'properties': {
            'cluster': {
                'type': 'object',
                'required': ['ips', 'name'],
                'additionalProperties': False,
                'properties': {
                    'ips': {
                        'type': 'array',
                        'items': {
                            'type': 'string',
                        }
                    },
                    'name': {
                        'type': 'string',
                    },
                }
            },
            'auth': {
                'type': 'object',
                'required': ['ssh_user', 'ssh_private_key'],
                'additionalProperties': False,
                'properties': {
                    'ssh_user': {
                        'type': 'string',
                    },
                    'ssh_private_key': {
                        'type': 'string',
                    },
                }
            },
            'python': {
                'type': 'string',
            },
        }
    }


_VPN_CONFIG_SCHEMA = {
    'vpn': {
        'type': 'object',
        'required': [],
        'additionalProperties': False,
        'properties': {
            'tailscale': {
                'type': 'object',
                'required': ['auth_key', 'api_key', 'tailnet'],
                'additionalProperties': False,
                'properties': {
                    'auth_key': {
                        'type': 'string',
                    },
                    'api_key': {
                        'type': 'string',
                    },
                    'tailnet': {
                        'type': 'string',
                    },
                },
            },
        }
    }
}

_NETWORK_CONFIG_SCHEMA = {
    'vpc_name': {
        'oneOf': [{
            'type': 'string',
        }, {
            'type': 'null',
        }],
    },
    'use_internal_ips': {
        'type': 'boolean',
    },
    'ssh_proxy_command': {
        'oneOf': [{
            'type': 'string',
        }, {
            'type': 'null',
        }, {
            'type': 'object',
            'required': [],
            'additionalProperties': {
                'anyOf': [
                    {
                        'type': 'string'
                    },
                    {
                        'type': 'null'
                    },
                ]
            }
        }]
    },
}

_LABELS_SCHEMA = {
    # Deprecated: 'instance_tags' is replaced by 'labels'. Keeping for backward
    # compatibility. Will be removed after 0.7.0.
    'instance_tags': {
        'type': 'object',
        'required': [],
        'additionalProperties': {
            'type': 'string',
        },
    },
    'labels': {
        'type': 'object',
        'required': [],
        'additionalProperties': {
            'type': 'string',
        },
    }
}

_REMOTE_IDENTITY_SCHEMA = {
    'remote_identity': {
        'type': 'string',
        'case_insensitive_enum': ['LOCAL_CREDENTIALS', 'SERVICE_ACCOUNT'],
    }
}


def get_config_schema():
    # pylint: disable=import-outside-toplevel
    from sky.utils import kubernetes_enums

    resources_schema = {
        k: v
        for k, v in get_resources_schema().items()
        # Validation may fail if $schema is included.
        if k != '$schema'
    }
    resources_schema['properties'].pop('ports')
    controller_resources_schema = {
        'type': 'object',
        'required': [],
        'additionalProperties': False,
        'properties': {
            'controller': {
                'type': 'object',
                'required': [],
                'additionalProperties': False,
                'properties': {
                    'resources': resources_schema,
                }
            },
        }
    }
    cloud_configs = {
        'aws': {
            'type': 'object',
            'required': [],
            'additionalProperties': False,
            'properties': {
                'security_group_name': {
                    'type': 'string',
                },
<<<<<<< HEAD
                **_VPN_CONFIG_SCHEMA,
                **_INSTANCE_TAGS_SCHEMA,
=======
                **_LABELS_SCHEMA,
>>>>>>> 015061ec
                **_NETWORK_CONFIG_SCHEMA,
            },
            **_check_not_both_fields_present('instance_tags', 'labels')
        },
        'gcp': {
            'type': 'object',
            'required': [],
            'additionalProperties': False,
            'properties': {
                'prioritize_reservations': {
                    'type': 'boolean',
                },
                'specific_reservations': {
                    'type': 'array',
                    'items': {
                        'type': 'string',
                    },
                },
                **_LABELS_SCHEMA,
                **_NETWORK_CONFIG_SCHEMA,
            },
            **_check_not_both_fields_present('instance_tags', 'labels')
        },
        'kubernetes': {
            'type': 'object',
            'required': [],
            'additionalProperties': False,
            'properties': {
                'networking': {
                    'type': 'string',
                    'case_insensitive_enum': [
                        type.value
                        for type in kubernetes_enums.KubernetesNetworkingMode
                    ]
                },
                'ports': {
                    'type': 'string',
                    'case_insensitive_enum': [
                        type.value
                        for type in kubernetes_enums.KubernetesPortMode
                    ]
                },
                'pod_config': {
                    'type': 'object',
                    'required': [],
                    # Allow arbitrary keys since validating pod spec is hard
                    'additionalProperties': True,
                },
                'custom_metadata': {
                    'type': 'object',
                    'required': [],
                    # Allow arbitrary keys since validating metadata is hard
                    'additionalProperties': True,
                    # Disallow 'name' and 'namespace' keys in this dict
                    'not': {
                        'anyOf': [{
                            'required': ['name']
                        }, {
                            'required': ['namespace']
                        }]
                    }
                },
                'provision_timeout': {
                    'type': 'integer',
                },
            }
        },
        'oci': {
            'type': 'object',
            'required': [],
            'properties': {},
            # Properties are either 'default' or a region name.
            'additionalProperties': {
                'type': 'object',
                'required': [],
                'additionalProperties': False,
                'properties': {
                    'compartment_ocid': {
                        'type': 'string',
                    },
                    'image_tag_general': {
                        'type': 'string',
                    },
                    'image_tag_gpu': {
                        'type': 'string',
                    },
                    'vcn_subnet': {
                        'type': 'string',
                    },
                }
            },
        },
    }

    for config in cloud_configs.values():
        config['properties'].update(_REMOTE_IDENTITY_SCHEMA)
    return {
        '$schema': 'https://json-schema.org/draft/2020-12/schema',
        'type': 'object',
        'required': [],
        'additionalProperties': False,
        'properties': {
            'jobs': controller_resources_schema,
            'spot': controller_resources_schema,
            'serve': controller_resources_schema,
            **cloud_configs,
        },
        # Avoid spot and jobs being present at the same time.
        **_check_not_both_fields_present('spot', 'jobs')
    }<|MERGE_RESOLUTION|>--- conflicted
+++ resolved
@@ -591,12 +591,8 @@
                 'security_group_name': {
                     'type': 'string',
                 },
-<<<<<<< HEAD
                 **_VPN_CONFIG_SCHEMA,
-                **_INSTANCE_TAGS_SCHEMA,
-=======
                 **_LABELS_SCHEMA,
->>>>>>> 015061ec
                 **_NETWORK_CONFIG_SCHEMA,
             },
             **_check_not_both_fields_present('instance_tags', 'labels')
