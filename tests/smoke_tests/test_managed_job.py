--- conflicted
+++ resolved
@@ -102,14 +102,9 @@
         'job_pipeline',
         [
             f'sky jobs launch -n {name} tests/test_yamls/pipeline.yaml --cloud {generic_cloud} -y -d',
-<<<<<<< HEAD
             # Need to wait for setup and job initialization.
             'sleep 30',
-            f'{smoke_tests_utils.GET_JOB_QUEUE}| grep {name} | head -n1 | grep "STARTING\|RUNNING"',
-=======
-            'sleep 5',
             rf'{smoke_tests_utils.GET_JOB_QUEUE} | grep {name} | head -n1 | grep "STARTING\|RUNNING"',
->>>>>>> 5e6b39ce
             # `grep -A 4 {name}` finds the job with {name} and the 4 lines
             # after it, i.e. the 4 tasks within the job.
             # `sed -n 2p` gets the second line of the 4 lines, i.e. the first
@@ -216,10 +211,7 @@
     test = smoke_tests_utils.Test(
         'managed_jobs_recovery_aws',
         [
-<<<<<<< HEAD
             smoke_tests_utils.launch_cluster_for_cloud_cmd('aws', name),
-=======
->>>>>>> 5e6b39ce
             rf'sky jobs launch --cloud aws --region {region} --use-spot -n {name} "echo SKYPILOT_TASK_ID: \$SKYPILOT_TASK_ID; sleep 1800" -y -d',
             smoke_tests_utils.
             get_cmd_wait_until_managed_job_status_contains_matching_job_name(
@@ -269,10 +261,7 @@
     test = smoke_tests_utils.Test(
         'managed_jobs_recovery_gcp',
         [
-<<<<<<< HEAD
             smoke_tests_utils.launch_cluster_for_cloud_cmd('gcp', name),
-=======
->>>>>>> 5e6b39ce
             rf'sky jobs launch --cloud gcp --zone {zone} -n {name} --use-spot --cpus 2 "echo SKYPILOT_TASK_ID: \$SKYPILOT_TASK_ID; sleep 1800" -y -d',
             smoke_tests_utils.
             get_cmd_wait_until_managed_job_status_contains_matching_job_name(
@@ -309,12 +298,8 @@
     test = smoke_tests_utils.Test(
         'managed_jobs_pipeline_recovery_aws',
         [
-<<<<<<< HEAD
             smoke_tests_utils.launch_cluster_for_cloud_cmd('aws', name),
-            f'sky jobs launch -n {name} tests/test_yamls/pipeline_aws.yaml  -y -d',
-=======
             f'sky jobs launch -n {name} tests/test_yamls/pipeline_aws.yaml -y -d',
->>>>>>> 5e6b39ce
             smoke_tests_utils.
             get_cmd_wait_until_managed_job_status_contains_matching_job_name(
                 job_name=name,
@@ -375,12 +360,8 @@
     test = smoke_tests_utils.Test(
         'managed_jobs_pipeline_recovery_gcp',
         [
-<<<<<<< HEAD
             smoke_tests_utils.launch_cluster_for_cloud_cmd('gcp', name),
-            f'sky jobs launch -n {name} tests/test_yamls/pipeline_gcp.yaml  -y -d',
-=======
             f'sky jobs launch -n {name} tests/test_yamls/pipeline_gcp.yaml -y -d',
->>>>>>> 5e6b39ce
             smoke_tests_utils.
             get_cmd_wait_until_managed_job_status_contains_matching_job_name(
                 job_name=name,
@@ -456,10 +437,7 @@
     test = smoke_tests_utils.Test(
         'managed_jobs_recovery_multi_node_aws',
         [
-<<<<<<< HEAD
             smoke_tests_utils.launch_cluster_for_cloud_cmd('aws', name),
-=======
->>>>>>> 5e6b39ce
             rf'sky jobs launch --cloud aws --region {region} -n {name} --use-spot --num-nodes 2 "echo SKYPILOT_TASK_ID: \$SKYPILOT_TASK_ID; sleep 1800" -y -d',
             smoke_tests_utils.
             get_cmd_wait_until_managed_job_status_contains_matching_job_name(
@@ -510,10 +488,7 @@
     test = smoke_tests_utils.Test(
         'managed_jobs_recovery_multi_node_gcp',
         [
-<<<<<<< HEAD
             smoke_tests_utils.launch_cluster_for_cloud_cmd('gcp', name),
-=======
->>>>>>> 5e6b39ce
             rf'sky jobs launch --cloud gcp --zone {zone} -n {name} --use-spot --num-nodes 2 "echo SKYPILOT_TASK_ID: \$SKYPILOT_TASK_ID; sleep 1800" -y -d',
             smoke_tests_utils.
             get_cmd_wait_until_managed_job_status_contains_matching_job_name(
