# Smoke tests for SkyPilot for sky serve
# Default options are set in pyproject.toml
# Example usage:
# Run all tests except for AWS and Lambda Cloud
# > pytest tests/smoke_tests/test_sky_serve.py
#
# Terminate failed clusters after test finishes
# > pytest tests/smoke_tests/test_sky_serve.py --terminate-on-failure
#
# Re-run last failed tests
# > pytest --lf
#
# Run one of the smoke tests
# > pytest tests/smoke_tests/test_sky_serve.py::test_skyserve_gcp_http
#
# Only run sky serve tests
# > pytest tests/smoke_tests/test_sky_server.py --sky-serve
#
# Only run test for AWS + generic tests
# > pytest tests/smoke_tests/test_sky_serve.py --aws
#
# Change cloud for generic tests to aws
# > pytest tests/smoke_tests/test_sky_serve.py --generic-cloud aws

import inspect
import json
import os
import shlex
import tempfile
from typing import Dict, List, Tuple

import pytest
from smoke_tests import smoke_tests_utils

from sky import serve
from sky.utils import common_utils
from sky.utils import subprocess_utils

# ---------- Testing skyserve ----------


def _get_service_name() -> str:
    """Returns a user-unique service name for each test_skyserve_<name>().

    Must be called from each test_skyserve_<name>().
    """
    caller_func_name = inspect.stack()[1][3]
    test_name = caller_func_name.replace('_', '-').replace('test-', 't-')
    test_name = test_name.replace('skyserve-', 'ss-')
    test_name = common_utils.make_cluster_name_on_cloud(test_name, 24)
    return f'{test_name}-{smoke_tests_utils.test_id}'


# We check the output of the skyserve service to see if it is ready. Output of
# `REPLICAS` is in the form of `1/2` where the first number is the number of
# ready replicas and the second number is the number of total replicas. We
# grep such format to ensure that the service is ready, and early exit if any
# failure detected. In the end we sleep for
# serve.LB_CONTROLLER_SYNC_INTERVAL_SECONDS to make sure load balancer have
# enough time to sync with the controller and get all ready replica IPs.
_SERVE_WAIT_UNTIL_READY = (
    '{{ while true; do'
    '     s=$(sky serve status {name}); echo "$s";'
    '     echo "$s" | grep -q "{replica_num}/{replica_num}" && break;'
    '     echo "$s" | grep -q "FAILED" && exit 1;'
    '     sleep 10;'
    ' done; }}; echo "Got service status $s";'
    f'sleep {serve.LB_CONTROLLER_SYNC_INTERVAL_SECONDS + 2};')
_IP_REGEX = r'([0-9]{1,3}\.){3}[0-9]{1,3}'
_AWK_ALL_LINES_BELOW_REPLICAS = r'/Replicas/{flag=1; next} flag'
_SERVICE_LAUNCHING_STATUS_REGEX = 'PROVISIONING\|STARTING'
# Since we don't allow terminate the service if the controller is INIT,
# which is common for simultaneous pytest, we need to wait until the
# controller is UP before we can terminate the service.
# The teardown command has a 10-mins timeout, so we don't need to do
# the timeout here. See implementation of run_one_test() for details.
_TEARDOWN_SERVICE = (
    '(for i in `seq 1 20`; do'
    '     s=$(sky serve down -y {name});'
    '     echo "Trying to terminate {name}";'
    '     echo "$s";'
    '     echo "$s" | grep -q "scheduled to be terminated\|No service to terminate" && break;'
    '     sleep 10;'
    '     [ $i -eq 20 ] && echo "Failed to terminate service {name}";'
    'done)')

_SERVE_ENDPOINT_WAIT = (
    'export ORIGIN_SKYPILOT_DEBUG=$SKYPILOT_DEBUG; export SKYPILOT_DEBUG=0; '
    'endpoint=$(sky serve status --endpoint {name}); '
    'until ! echo "$endpoint" | grep -qE "Controller is initializing|^-$"; '
    'do echo "Waiting for serve endpoint to be ready..."; '
    'sleep 5; endpoint=$(sky serve status --endpoint {name}); done; '
    'export SKYPILOT_DEBUG=$ORIGIN_SKYPILOT_DEBUG; echo "$endpoint"')

_SERVE_STATUS_WAIT = (
    's=$(sky serve status {name}); '
    # Wait for "Controller is initializing." to disappear
    'until ! echo "$s" | grep "Controller is initializing."; '
    'do '
    '    echo "Waiting for serve status to be ready..."; '
    '    sleep 5; '
    '    s=$(sky serve status {name}); '
    'done; '
    'echo "$s"')

_WAIT_PROVISION_REPR = (
    # Once controller is ready, check provisioning vs. vCPU=2. This is for
    # the `_check_replica_in_status`, which will check number of `vCPU=2` in the
    # `sky serve status` output and use that to suggest the number of replicas.
    # However, replicas in provisioning state is possible to have a repr of `-`,
    # since the desired `launched_resources` is not decided yet. This would
    # cause an error when counting desired number of replicas. We wait for the
    # representation of `vCPU=2` the same with number of provisioning replicas
    # to avoid this error.
    # NOTE(tian): This assumes the replica will not do failover, as the
    # requested resources is only 2 vCPU and likely to be immediately available
    # on every region, hence no failover. If the replica will go through
    # failover
    # Check #4565 for more information.
    'num_provisioning=$(echo "$s" | grep "PROVISIONING" | wc -l); '
    'num_vcpu_in_provision=$(echo "$s" | grep "PROVISIONING" | grep "vCPU=2" | wc -l); '
    'until [ "$num_provisioning" -eq "$num_vcpu_in_provision" ]; '
    'do '
    '    echo "Waiting for provisioning resource repr ready..."; '
    '    echo "PROVISIONING: $num_provisioning, vCPU: $num_vcpu_in_provision"; '
    '    sleep 2; '
    '    s=$(sky serve status {name}); '
    '    num_provisioning=$(echo "$s" | grep "PROVISIONING" | wc -l); '
    '    num_vcpu_in_provision=$(echo "$s" | grep "PROVISIONING" | grep "vCPU=2" | wc -l); '
    'done; '
    # Provisioning is complete
    'echo "Provisioning complete. PROVISIONING: $num_provisioning, vCPU=2: $num_vcpu_in_provision"'
)


def _get_replica_ip(name: str, replica_id: int) -> str:
    return (f'ip{replica_id}=$(echo "$s" | '
            f'awk "{_AWK_ALL_LINES_BELOW_REPLICAS}" | '
            f'grep -E "{name}\s+{replica_id}" | '
            f'grep -Eo "{_IP_REGEX}")')


def _get_skyserve_http_test(name: str, cloud: str,
                            timeout_minutes: int) -> smoke_tests_utils.Test:
    test = smoke_tests_utils.Test(
        f'test-skyserve-{cloud.replace("_", "-")}',
        [
            f'sky serve up -n {name} -y tests/skyserve/http/{cloud}.yaml',
            _SERVE_WAIT_UNTIL_READY.format(name=name, replica_num=2),
            f'{_SERVE_ENDPOINT_WAIT.format(name=name)}; '
            'curl $endpoint | grep "Hi, SkyPilot here"',
        ],
        _TEARDOWN_SERVICE.format(name=name),
        timeout=timeout_minutes * 60,
    )
    return test


def _check_replica_in_status(name: str, check_tuples: List[Tuple[int, bool,
                                                                 str]]) -> str:
    """Check replicas' status and count in sky serve status

    We will check vCPU=2, as all our tests use vCPU=2.

    Args:
        name: the name of the service
        check_tuples: A list of replica property to check. Each tuple is
            (count, is_spot, status)
    """
    check_cmd = ''
    for check_tuple in check_tuples:
        count, is_spot, status = check_tuple
        resource_str = ''
        if status not in ['PENDING', 'SHUTTING_DOWN'
                         ] and not status.startswith('FAILED'):
            spot_str = ''
            if is_spot:
                spot_str = '\[Spot\]'
            resource_str = f'({spot_str}vCPU=2)'
        check_cmd += (f' echo "$s" | grep "{resource_str}" | '
                      f'grep "{status}" | wc -l | grep {count} || exit 1;')
    return (f'{_SERVE_STATUS_WAIT.format(name=name)}; '
            f'{_WAIT_PROVISION_REPR.format(name=name)}; '
            f'echo "$s"; {check_cmd}')


def _check_service_version(service_name: str, version: str) -> str:
    # Grep the lines before 'Service Replicas' and check if the service version
    # is correct.
    return (f'echo "$s" | grep -B1000 "Service Replicas" | '
            f'grep -E "{service_name}\s+{version}" || exit 1; ')


@pytest.mark.gcp
@pytest.mark.serve
def test_skyserve_gcp_http():
    """Test skyserve on GCP"""
    name = _get_service_name()
    test = _get_skyserve_http_test(name, 'gcp', 20)
    smoke_tests_utils.run_one_test(test)


@pytest.mark.aws
@pytest.mark.serve
def test_skyserve_aws_http():
    """Test skyserve on AWS"""
    name = _get_service_name()
    test = _get_skyserve_http_test(name, 'aws', 20)
    smoke_tests_utils.run_one_test(test)


@pytest.mark.azure
@pytest.mark.serve
def test_skyserve_azure_http():
    """Test skyserve on Azure"""
    name = _get_service_name()
    test = _get_skyserve_http_test(name, 'azure', 30)
    smoke_tests_utils.run_one_test(test)


@pytest.mark.kubernetes
@pytest.mark.serve
@pytest.mark.requires_gke
def test_skyserve_kubernetes_http():
    """Test skyserve on Kubernetes"""
    name = _get_service_name()
    test = _get_skyserve_http_test(name, 'kubernetes', 30)
    smoke_tests_utils.run_one_test(test)


@pytest.mark.oci
@pytest.mark.serve
def test_skyserve_oci_http():
    """Test skyserve on OCI"""
    name = _get_service_name()
    test = _get_skyserve_http_test(name, 'oci', 20)
    smoke_tests_utils.run_one_test(test)


@pytest.mark.no_fluidstack  # Fluidstack does not support T4 gpus for now
@pytest.mark.parametrize('accelerator', [{'do': 'H100'}])
@pytest.mark.serve
def test_skyserve_llm(generic_cloud: str, accelerator: Dict[str, str]):
    """Test skyserve with real LLM usecase"""
    accelerator = accelerator.get(generic_cloud, 'T4')
    name = _get_service_name()

    def generate_llm_test_command(prompt: str, expected_output: str) -> str:
        prompt = shlex.quote(prompt)
        expected_output = shlex.quote(expected_output)
        return (
            f'{_SERVE_ENDPOINT_WAIT.format(name=name)}; '
            'python tests/skyserve/llm/get_response.py --endpoint $endpoint '
            f'--prompt {prompt} | grep {expected_output}')

    with open('tests/skyserve/llm/prompt_output.json', 'r',
              encoding='utf-8') as f:
        prompt2output = json.load(f)

    test = smoke_tests_utils.Test(
        f'test-skyserve-llm',
        [
            f'sky serve up -n {name} --cloud {generic_cloud} --gpus {accelerator} -y tests/skyserve/llm/service.yaml',
            _SERVE_WAIT_UNTIL_READY.format(name=name, replica_num=1),
            *[
                generate_llm_test_command(prompt, output)
                for prompt, output in prompt2output.items()
            ],
        ],
        _TEARDOWN_SERVICE.format(name=name),
        timeout=40 * 60,
    )
    smoke_tests_utils.run_one_test(test)


@pytest.mark.gcp
@pytest.mark.serve
def test_skyserve_spot_recovery():
    name = _get_service_name()
    zone = 'us-central1-a'

    test = smoke_tests_utils.Test(
        f'test-skyserve-spot-recovery-gcp',
        [
            smoke_tests_utils.launch_cluster_for_cloud_cmd('gcp', name),
            f'sky serve up -n {name} -y tests/skyserve/spot/recovery.yaml',
            _SERVE_WAIT_UNTIL_READY.format(name=name, replica_num=1),
            f'{_SERVE_ENDPOINT_WAIT.format(name=name)}; '
<<<<<<< HEAD
            'request_output=$(curl http://$endpoint); echo "$request_output"; echo "$request_output" | grep "Hi, SkyPilot here"',
            smoke_tests_utils.run_cloud_cmd_on_cluster(
                name, smoke_tests_utils.terminate_gcp_replica(name, zone, 1)),
=======
            'request_output=$(curl $endpoint); echo "$request_output"; echo "$request_output" | grep "Hi, SkyPilot here"',
            smoke_tests_utils.terminate_gcp_replica(name, zone, 1),
>>>>>>> 97b8e8f1
            _SERVE_WAIT_UNTIL_READY.format(name=name, replica_num=1),
            f'{_SERVE_ENDPOINT_WAIT.format(name=name)}; '
            'request_output=$(curl $endpoint); echo "$request_output"; echo "$request_output" | grep "Hi, SkyPilot here"',
        ],
        f'{smoke_tests_utils.down_cluster_for_cloud_cmd(name)}; '
        f'{_TEARDOWN_SERVICE.format(name=name)}',
        timeout=20 * 60,
    )
    smoke_tests_utils.run_one_test(test)


@pytest.mark.no_fluidstack  # Fluidstack does not support spot instances
@pytest.mark.serve
@pytest.mark.no_kubernetes
@pytest.mark.no_do
def test_skyserve_base_ondemand_fallback(generic_cloud: str):
    name = _get_service_name()
    test = smoke_tests_utils.Test(
        f'test-skyserve-base-ondemand-fallback',
        [
            f'sky serve up -n {name} --cloud {generic_cloud} -y tests/skyserve/spot/base_ondemand_fallback.yaml',
            _SERVE_WAIT_UNTIL_READY.format(name=name, replica_num=2),
            _check_replica_in_status(name, [(1, True, 'READY'),
                                            (1, False, 'READY')]),
        ],
        _TEARDOWN_SERVICE.format(name=name),
        timeout=20 * 60,
    )
    smoke_tests_utils.run_one_test(test)


@pytest.mark.gcp
@pytest.mark.serve
def test_skyserve_dynamic_ondemand_fallback():
    name = _get_service_name()
    zone = 'us-central1-a'

    test = smoke_tests_utils.Test(
        f'test-skyserve-dynamic-ondemand-fallback',
        [
            smoke_tests_utils.launch_cluster_for_cloud_cmd('gcp', name),
            f'sky serve up -n {name} --cloud gcp -y tests/skyserve/spot/dynamic_ondemand_fallback.yaml',
            f'sleep 40',
            # 2 on-demand (provisioning) + 2 Spot (provisioning).
            f'{_SERVE_STATUS_WAIT.format(name=name)}; echo "$s";'
            'echo "$s" | grep -q "0/4" || exit 1',
            # Wait for the provisioning starts
            f'sleep 40',
            _check_replica_in_status(name, [
                (2, True, _SERVICE_LAUNCHING_STATUS_REGEX + '\|READY'),
                (2, False, _SERVICE_LAUNCHING_STATUS_REGEX + '\|SHUTTING_DOWN')
            ]),

            # Wait until 2 spot instances are ready.
            _SERVE_WAIT_UNTIL_READY.format(name=name, replica_num=2),
            _check_replica_in_status(name, [(2, True, 'READY'),
                                            (0, False, '')]),
            smoke_tests_utils.run_cloud_cmd_on_cluster(
                name, smoke_tests_utils.terminate_gcp_replica(name, zone, 1)),
            f'sleep 40',
            # 1 on-demand (provisioning) + 1 Spot (ready) + 1 spot (provisioning).
            f'{_SERVE_STATUS_WAIT.format(name=name)}; '
            'echo "$s" | grep -q "1/3"',
            _check_replica_in_status(
                name, [(1, True, 'READY'),
                       (1, True, _SERVICE_LAUNCHING_STATUS_REGEX),
                       (1, False, _SERVICE_LAUNCHING_STATUS_REGEX)]),

            # Wait until 2 spot instances are ready.
            _SERVE_WAIT_UNTIL_READY.format(name=name, replica_num=2),
            _check_replica_in_status(name, [(2, True, 'READY'),
                                            (0, False, '')]),
        ],
        f'{smoke_tests_utils.down_cluster_for_cloud_cmd(name)}; '
        f'{_TEARDOWN_SERVICE.format(name=name)}',
        timeout=20 * 60,
    )
    smoke_tests_utils.run_one_test(test)


# TODO: fluidstack does not support `--cpus 2`, but the check for services in this test is based on CPUs
@pytest.mark.no_fluidstack
@pytest.mark.no_do  # DO does not support `--cpus 2`
@pytest.mark.serve
def test_skyserve_user_bug_restart(generic_cloud: str):
    """Tests that we restart the service after user bug."""
    # TODO(zhwu): this behavior needs some rethinking.
    name = _get_service_name()
    test = smoke_tests_utils.Test(
        f'test-skyserve-user-bug-restart',
        [
            f'sky serve up -n {name} --cloud {generic_cloud} -y tests/skyserve/restart/user_bug.yaml',
            f's=$(sky serve status {name}); echo "$s";'
            'until echo "$s" | grep -A 100 "Service Replicas" | grep "SHUTTING_DOWN"; '
            'do echo "Waiting for first service to be SHUTTING DOWN..."; '
            f'sleep 5; s=$(sky serve status {name}); echo "$s"; done; ',
            f's=$(sky serve status {name}); echo "$s";'
            'until echo "$s" | grep -A 100 "Service Replicas" | grep "FAILED"; '
            'do echo "Waiting for first service to be FAILED..."; '
            f'sleep 2; s=$(sky serve status {name}); echo "$s"; done; echo "$s"; '
            + _check_replica_in_status(name, [(1, True, 'FAILED')]) +
            # User bug failure will cause no further scaling.
            f'echo "$s" | grep -A 100 "Service Replicas" | grep "{name}" | wc -l | grep 1; '
            f'echo "$s" | grep -B 100 "NO_REPLICA" | grep "0/0"',
            f'sky serve update {name} --cloud {generic_cloud} -y tests/skyserve/auto_restart.yaml',
            f'{_SERVE_ENDPOINT_WAIT.format(name=name)}; '
<<<<<<< HEAD
            'until curl --connect-timeout 10 --max-time 10 http://$endpoint | grep "Hi, SkyPilot here"; do sleep 1; done; sleep 2; '
=======
            'until curl $endpoint | grep "Hi, SkyPilot here"; do sleep 2; done; sleep 2; '
>>>>>>> 97b8e8f1
            + _check_replica_in_status(name, [(1, False, 'READY'),
                                              (1, False, 'FAILED')]),
        ],
        _TEARDOWN_SERVICE.format(name=name),
        timeout=20 * 60,
    )
    smoke_tests_utils.run_one_test(test)


@pytest.mark.serve
@pytest.mark.no_kubernetes  # Replicas on k8s may be running on the same node and have the same public IP
def test_skyserve_load_balancer(generic_cloud: str):
    """Test skyserve load balancer round-robin policy"""
    name = _get_service_name()
    test = smoke_tests_utils.Test(
        f'test-skyserve-load-balancer',
        [
            f'sky serve up -n {name} --cloud {generic_cloud} -y tests/skyserve/load_balancer/service.yaml',
            _SERVE_WAIT_UNTIL_READY.format(name=name, replica_num=3),
            f'{_SERVE_ENDPOINT_WAIT.format(name=name)}; '
            f'{_SERVE_STATUS_WAIT.format(name=name)}; '
            f'{_get_replica_ip(name, 1)}; '
            f'{_get_replica_ip(name, 2)}; {_get_replica_ip(name, 3)}; '
            'python tests/skyserve/load_balancer/test_round_robin.py '
            '--endpoint $endpoint --replica-num 3 --replica-ips $ip1 $ip2 $ip3',
        ],
        _TEARDOWN_SERVICE.format(name=name),
        timeout=20 * 60,
    )
    smoke_tests_utils.run_one_test(test)


@pytest.mark.gcp
@pytest.mark.serve
@pytest.mark.no_kubernetes
def test_skyserve_auto_restart():
    """Test skyserve with auto restart"""
    name = _get_service_name()
    zone = 'us-central1-a'
    test = smoke_tests_utils.Test(
        f'test-skyserve-auto-restart',
        [
            smoke_tests_utils.launch_cluster_for_cloud_cmd('gcp', name),
            # TODO(tian): we can dynamically generate YAML from template to
            # avoid maintaining too many YAML files
            f'sky serve up -n {name} -y tests/skyserve/auto_restart.yaml',
            _SERVE_WAIT_UNTIL_READY.format(name=name, replica_num=1),
            f'{_SERVE_ENDPOINT_WAIT.format(name=name)}; '
            'request_output=$(curl $endpoint); echo "$request_output"; echo "$request_output" | grep "Hi, SkyPilot here"',
            # sleep for 20 seconds (initial delay) to make sure it will
            # be restarted
            f'sleep 20',
            smoke_tests_utils.run_cloud_cmd_on_cluster(
                name,
                cmd=smoke_tests_utils.terminate_gcp_replica(name, zone, 1)),
            # Wait for consecutive failure timeout passed.
            # If the cluster is not using spot, it won't check the cluster status
            # on the cloud (since manual shutdown is not a common behavior and such
            # queries takes a lot of time). Instead, we think continuous 3 min probe
            # failure is not a temporary problem but indeed a failure.
            'sleep 180',
            # We cannot use _SERVE_WAIT_UNTIL_READY; there will be a intermediate time
            # that the output of `sky serve status` shows FAILED and this status will
            # cause _SERVE_WAIT_UNTIL_READY to early quit.
            '(while true; do'
            f'    output=$(sky serve status {name});'
            '     echo "$output" | grep -q "1/1" && break;'
            '     sleep 10;'
            f'done); sleep {serve.LB_CONTROLLER_SYNC_INTERVAL_SECONDS};',
            f'{_SERVE_ENDPOINT_WAIT.format(name=name)}; '
            'request_output=$(curl $endpoint); echo "$request_output"; echo "$request_output" | grep "Hi, SkyPilot here"',
        ],
        f'{smoke_tests_utils.down_cluster_for_cloud_cmd(name)}; '
        f'{_TEARDOWN_SERVICE.format(name=name)}',
        timeout=20 * 60,
    )
    smoke_tests_utils.run_one_test(test)


@pytest.mark.serve
def test_skyserve_cancel(generic_cloud: str):
    """Test skyserve with cancel"""
    name = _get_service_name()

    test = smoke_tests_utils.Test(
        f'test-skyserve-cancel',
        [
            f'sky serve up -n {name} --cloud {generic_cloud} -y tests/skyserve/cancel/cancel.yaml',
            _SERVE_WAIT_UNTIL_READY.format(name=name, replica_num=1),
            f'{_SERVE_ENDPOINT_WAIT.format(name=name)}; python3 '
            'tests/skyserve/cancel/send_cancel_request.py '
            '--endpoint $endpoint | grep "Request was cancelled"',
            f's=$(sky serve logs {name} 1 --no-follow); '
            'until ! echo "$s" | grep "Please wait for the controller to be"; '
            'do echo "Waiting for serve logs"; sleep 10; '
            f's=$(sky serve logs {name} 1 --no-follow); done; '
            'echo "$s"; echo "$s" | grep "Client disconnected, stopping computation"',
        ],
        _TEARDOWN_SERVICE.format(name=name),
        timeout=20 * 60,
    )
    smoke_tests_utils.run_one_test(test)


@pytest.mark.serve
def test_skyserve_streaming(generic_cloud: str):
    """Test skyserve with streaming"""
    name = _get_service_name()
    test = smoke_tests_utils.Test(
        f'test-skyserve-streaming',
        [
            f'sky serve up -n {name} --cloud {generic_cloud} -y tests/skyserve/streaming/streaming.yaml',
            _SERVE_WAIT_UNTIL_READY.format(name=name, replica_num=1),
            f'{_SERVE_ENDPOINT_WAIT.format(name=name)}; '
            'python3 tests/skyserve/streaming/send_streaming_request.py '
            '--endpoint $endpoint | grep "Streaming test passed"',
        ],
        _TEARDOWN_SERVICE.format(name=name),
        timeout=20 * 60,
    )
    smoke_tests_utils.run_one_test(test)


@pytest.mark.serve
def test_skyserve_readiness_timeout_fail(generic_cloud: str):
    """Test skyserve with large readiness probe latency, expected to fail"""
    name = _get_service_name()
    test = smoke_tests_utils.Test(
        f'test-skyserve-readiness-timeout-fail',
        [
            f'sky serve up -n {name} --cloud {generic_cloud} -y tests/skyserve/readiness_timeout/task.yaml',
            # None of the readiness probe will pass, so the service will be
            # terminated after the initial delay.
            f's=$(sky serve status {name}); '
            f'until echo "$s" | grep "FAILED_INITIAL_DELAY"; do '
            'echo "Waiting for replica to be failed..."; sleep 5; '
            f's=$(sky serve status {name}); echo "$s"; done;',
            'sleep 60',
            f'{_SERVE_STATUS_WAIT.format(name=name)}; echo "$s" | grep "{name}" | grep "FAILED_INITIAL_DELAY" | wc -l | grep 1;'
        ],
        _TEARDOWN_SERVICE.format(name=name),
        timeout=20 * 60,
    )
    smoke_tests_utils.run_one_test(test)


@pytest.mark.serve
def test_skyserve_large_readiness_timeout(generic_cloud: str):
    """Test skyserve with customized large readiness timeout"""
    name = _get_service_name()
    test = smoke_tests_utils.Test(
        f'test-skyserve-large-readiness-timeout',
        [
            f'sky serve up -n {name} --cloud {generic_cloud} -y tests/skyserve/readiness_timeout/task_large_timeout.yaml',
            _SERVE_WAIT_UNTIL_READY.format(name=name, replica_num=1),
            f'{_SERVE_ENDPOINT_WAIT.format(name=name)}; '
            'request_output=$(curl $endpoint); echo "$request_output"; echo "$request_output" | grep "Hi, SkyPilot here"',
        ],
        _TEARDOWN_SERVICE.format(name=name),
        timeout=20 * 60,
    )
    smoke_tests_utils.run_one_test(test)


# TODO: fluidstack does not support `--cpus 2`, but the check for services in this test is based on CPUs
@pytest.mark.no_fluidstack
@pytest.mark.no_do  # DO does not support `--cpus 2`
@pytest.mark.serve
def test_skyserve_update(generic_cloud: str):
    """Test skyserve with update"""
    name = _get_service_name()
    test = smoke_tests_utils.Test(
        f'test-skyserve-update',
        [
            f'sky serve up -n {name} --cloud {generic_cloud} -y tests/skyserve/update/old.yaml',
            _SERVE_WAIT_UNTIL_READY.format(name=name, replica_num=2),
            f'{_SERVE_ENDPOINT_WAIT.format(name=name)}; curl $endpoint | grep "Hi, SkyPilot here"',
            f'sky serve update {name} --cloud {generic_cloud} --mode blue_green -y tests/skyserve/update/new.yaml',
            # sleep before update is registered.
            'sleep 20',
            f'{_SERVE_ENDPOINT_WAIT.format(name=name)}; '
            'until curl $endpoint | grep "Hi, new SkyPilot here!"; do sleep 2; done;'
            # Make sure the traffic is not mixed
            'curl $endpoint | grep "Hi, new SkyPilot here"',
            # The latest 2 version should be READY and the older versions should be shutting down
            (_check_replica_in_status(name, [(2, False, 'READY'),
                                             (2, False, 'SHUTTING_DOWN')]) +
             _check_service_version(name, "2")),
        ],
        _TEARDOWN_SERVICE.format(name=name),
        timeout=20 * 60,
    )
    smoke_tests_utils.run_one_test(test)


# TODO: fluidstack does not support `--cpus 2`, but the check for services in this test is based on CPUs
@pytest.mark.no_fluidstack
@pytest.mark.no_do  # DO does not support `--cpus 2`
@pytest.mark.serve
def test_skyserve_rolling_update(generic_cloud: str):
    """Test skyserve with rolling update"""
    name = _get_service_name()
    single_new_replica = _check_replica_in_status(
        name, [(2, False, 'READY'), (1, False, _SERVICE_LAUNCHING_STATUS_REGEX),
               (1, False, 'SHUTTING_DOWN')])
    test = smoke_tests_utils.Test(
        f'test-skyserve-rolling-update',
        [
            f'sky serve up -n {name} --cloud {generic_cloud} -y tests/skyserve/update/old.yaml',
            _SERVE_WAIT_UNTIL_READY.format(name=name, replica_num=2),
            f'{_SERVE_ENDPOINT_WAIT.format(name=name)}; curl $endpoint | grep "Hi, SkyPilot here"',
            f'sky serve update {name} --cloud {generic_cloud} -y tests/skyserve/update/new.yaml',
            # Make sure the traffic is mixed across two versions, the replicas
            # with even id will sleep 60 seconds before being ready, so we
            # should be able to get observe the period that the traffic is mixed
            # across two versions.
            f'{_SERVE_ENDPOINT_WAIT.format(name=name)}; '
            'until curl $endpoint | grep "Hi, new SkyPilot here!"; do sleep 2; done; sleep 2; '
            # The latest version should have one READY and the one of the older versions should be shutting down
            f'{single_new_replica} {_check_service_version(name, "1,2")} '
            # Check the output from the old version, immediately after the
            # output from the new version appears. This is guaranteed by the
            # round robin load balancing policy.
            # TODO(zhwu): we should have a more generalized way for checking the
            # mixed version of replicas to avoid depending on the specific
            # round robin load balancing policy.
            'curl $endpoint | grep "Hi, SkyPilot here"',
        ],
        _TEARDOWN_SERVICE.format(name=name),
        timeout=20 * 60,
    )
    smoke_tests_utils.run_one_test(test)


@pytest.mark.no_fluidstack
@pytest.mark.serve
def test_skyserve_fast_update(generic_cloud: str):
    """Test skyserve with fast update (Increment version of old replicas)"""
    name = _get_service_name()

    test = smoke_tests_utils.Test(
        f'test-skyserve-fast-update',
        [
            f'sky serve up -n {name} -y --cloud {generic_cloud} tests/skyserve/update/bump_version_before.yaml',
            _SERVE_WAIT_UNTIL_READY.format(name=name, replica_num=2),
            f'{_SERVE_ENDPOINT_WAIT.format(name=name)}; curl $endpoint | grep "Hi, SkyPilot here"',
            f'sky serve update {name} --cloud {generic_cloud} --mode blue_green -y tests/skyserve/update/bump_version_after.yaml',
            # sleep to wait for update to be registered.
            'sleep 40',
            # 2 on-deamnd (ready) + 1 on-demand (provisioning).
            (
                _check_replica_in_status(
                    name, [(2, False, 'READY'),
                           (1, False, _SERVICE_LAUNCHING_STATUS_REGEX)]) +
                # Fast update will directly have the latest version ready.
                _check_service_version(name, "2")),
            _SERVE_WAIT_UNTIL_READY.format(name=name, replica_num=3) +
            _check_service_version(name, "2"),
            f'{_SERVE_ENDPOINT_WAIT.format(name=name)}; curl $endpoint | grep "Hi, SkyPilot here"',
            # Test rolling update
            f'sky serve update {name} --cloud {generic_cloud} -y tests/skyserve/update/bump_version_before.yaml',
            # sleep to wait for update to be registered.
            'sleep 25',
            # 2 on-deamnd (ready) + 1 on-demand (shutting down).
            _check_replica_in_status(name, [(2, False, 'READY'),
                                            (1, False, 'SHUTTING_DOWN')]),
            _SERVE_WAIT_UNTIL_READY.format(name=name, replica_num=2) +
            _check_service_version(name, "3"),
            f'{_SERVE_ENDPOINT_WAIT.format(name=name)}; curl $endpoint | grep "Hi, SkyPilot here"',
        ],
        _TEARDOWN_SERVICE.format(name=name),
        timeout=30 * 60,
    )
    smoke_tests_utils.run_one_test(test)


@pytest.mark.serve
def test_skyserve_update_autoscale(generic_cloud: str):
    """Test skyserve update with autoscale"""
    name = _get_service_name()
    test = smoke_tests_utils.Test(
        f'test-skyserve-update-autoscale',
        [
            f'sky serve up -n {name} --cloud {generic_cloud} -y tests/skyserve/update/num_min_two.yaml',
            _SERVE_WAIT_UNTIL_READY.format(name=name, replica_num=2) +
            _check_service_version(name, "1"),
            f'{_SERVE_ENDPOINT_WAIT.format(name=name)}; '
            'curl $endpoint | grep "Hi, SkyPilot here"',
            f'sky serve update {name} --cloud {generic_cloud} --mode blue_green -y tests/skyserve/update/num_min_one.yaml',
            # sleep before update is registered.
            'sleep 20',
            # Timeout will be triggered when update fails.
            _SERVE_WAIT_UNTIL_READY.format(name=name, replica_num=1) +
            _check_service_version(name, "2"),
            f'{_SERVE_ENDPOINT_WAIT.format(name=name)}; '
            'curl $endpoint | grep "Hi, SkyPilot here!"',
            # Rolling Update
            f'sky serve update {name} --cloud {generic_cloud} -y tests/skyserve/update/num_min_two.yaml',
            # sleep before update is registered.
            'sleep 20',
            # Timeout will be triggered when update fails.
            _SERVE_WAIT_UNTIL_READY.format(name=name, replica_num=2) +
            _check_service_version(name, "3"),
            f'{_SERVE_ENDPOINT_WAIT.format(name=name)}; '
            'curl $endpoint | grep "Hi, SkyPilot here!"',
        ],
        _TEARDOWN_SERVICE.format(name=name),
        timeout=30 * 60,
    )
    smoke_tests_utils.run_one_test(test)


@pytest.mark.no_fluidstack  # Spot instances are note supported by Fluidstack
@pytest.mark.serve
@pytest.mark.no_kubernetes  # Spot instances are not supported in Kubernetes
@pytest.mark.no_do  # Spot instances not on DO
@pytest.mark.parametrize('mode', ['rolling', 'blue_green'])
def test_skyserve_new_autoscaler_update(mode: str, generic_cloud: str):
    """Test skyserve with update that changes autoscaler"""
    name = f'{_get_service_name()}-{mode}'

    wait_until_no_pending = (
        f's=$(sky serve status {name}); echo "$s"; '
        'until ! echo "$s" | grep PENDING; do '
        '  echo "Waiting for replica to be out of pending..."; '
        f' sleep 5; s=$(sky serve status {name}); '
        '  echo "$s"; '
        'done')
    four_spot_up_cmd = _check_replica_in_status(name, [(4, True, 'READY')])
    update_check = [f'until ({four_spot_up_cmd}); do sleep 5; done; sleep 15;']
    if mode == 'rolling':
        # Check rolling update, it will terminate one of the old on-demand
        # instances, once there are 4 spot instance ready.
        update_check += [
            _check_replica_in_status(
                name, [(1, False, _SERVICE_LAUNCHING_STATUS_REGEX),
                       (1, False, 'SHUTTING_DOWN'), (1, False, 'READY')]) +
            _check_service_version(name, "1,2"),
        ]
    else:
        # Check blue green update, it will keep both old on-demand instances
        # running, once there are 4 spot instance ready.
        update_check += [
            _check_replica_in_status(
                name, [(1, False, _SERVICE_LAUNCHING_STATUS_REGEX),
                       (2, False, 'READY')]) +
            _check_service_version(name, "1"),
        ]
    test = smoke_tests_utils.Test(
        f'test-skyserve-new-autoscaler-update-{mode}',
        [
            f'sky serve up -n {name} --cloud {generic_cloud} -y tests/skyserve/update/new_autoscaler_before.yaml',
            _SERVE_WAIT_UNTIL_READY.format(name=name, replica_num=2) +
            _check_service_version(name, "1"),
            f'{_SERVE_ENDPOINT_WAIT.format(name=name)}; '
            's=$(curl $endpoint); echo "$s"; echo "$s" | grep "Hi, SkyPilot here"',
            f'sky serve update {name} --cloud {generic_cloud} --mode {mode} -y tests/skyserve/update/new_autoscaler_after.yaml',
            # Wait for update to be registered
            f'sleep 90',
            wait_until_no_pending,
            _check_replica_in_status(
                name, [(4, True, _SERVICE_LAUNCHING_STATUS_REGEX + '\|READY'),
                       (1, False, _SERVICE_LAUNCHING_STATUS_REGEX),
                       (2, False, 'READY')]),
            *update_check,
            _SERVE_WAIT_UNTIL_READY.format(name=name, replica_num=5),
            f'{_SERVE_ENDPOINT_WAIT.format(name=name)}; '
            'curl $endpoint | grep "Hi, SkyPilot here"',
            _check_replica_in_status(name, [(4, True, 'READY'),
                                            (1, False, 'READY')]),
        ],
        _TEARDOWN_SERVICE.format(name=name),
        timeout=20 * 60,
    )
    smoke_tests_utils.run_one_test(test)


# TODO: fluidstack does not support `--cpus 2`, but the check for services in this test is based on CPUs
@pytest.mark.no_fluidstack
@pytest.mark.no_do  # DO does not support `--cpus 2`
@pytest.mark.serve
def test_skyserve_failures(generic_cloud: str):
    """Test replica failure statuses"""
    name = _get_service_name()

    test = smoke_tests_utils.Test(
        'test-skyserve-failures',
        [
            f'sky serve up -n {name} --cloud {generic_cloud} -y tests/skyserve/failures/initial_delay.yaml',
            f's=$(sky serve status {name}); '
            f'until echo "$s" | grep "FAILED_INITIAL_DELAY"; do '
            'echo "Waiting for replica to be failed..."; sleep 5; '
            f's=$(sky serve status {name}); echo "$s"; done;',
            'sleep 60',
            f'{_SERVE_STATUS_WAIT.format(name=name)}; echo "$s" | grep "{name}" | grep "FAILED_INITIAL_DELAY" | wc -l | grep 2; '
            # Make sure no new replicas are started for early failure.
            f'echo "$s" | grep -A 100 "Service Replicas" | grep "{name}" | wc -l | grep 2;',
            f'sky serve update {name} --cloud {generic_cloud} -y tests/skyserve/failures/probing.yaml',
            f's=$(sky serve status {name}); '
            # Wait for replica to be ready.
            f'until echo "$s" | grep "READY"; do '
            'echo "Waiting for replica to be failed..."; sleep 5; '
            f's=$(sky serve status {name}); echo "$s"; done;',
            # Wait for replica to change to FAILED_PROBING
            f's=$(sky serve status {name}); '
            f'until echo "$s" | grep "FAILED_PROBING"; do '
            'echo "Waiting for replica to be failed..."; sleep 5; '
            f's=$(sky serve status {name}); echo "$s"; done',
            # Wait for the PENDING replica to appear.
            'sleep 10',
            # Wait until the replica is out of PENDING.
            f's=$(sky serve status {name}); '
            f'until ! echo "$s" | grep "PENDING" && ! echo "$s" | grep "Please wait for the controller to be ready."; do '
            'echo "Waiting for replica to be out of pending..."; sleep 5; '
            f's=$(sky serve status {name}); echo "$s"; done; ' +
            _check_replica_in_status(name, [
                (1, False, 'FAILED_PROBING'),
                (1, False, _SERVICE_LAUNCHING_STATUS_REGEX + '\|READY')
            ]),
            # TODO(zhwu): add test for FAILED_PROVISION
        ],
        _TEARDOWN_SERVICE.format(name=name),
        timeout=20 * 60,
    )
    smoke_tests_utils.run_one_test(test)


@pytest.mark.serve
def test_skyserve_https(generic_cloud: str):
    """Test skyserve with https"""
    name = _get_service_name()

    with tempfile.TemporaryDirectory() as tempdir:
        keyfile = os.path.join(tempdir, 'key.pem')
        certfile = os.path.join(tempdir, 'cert.pem')
        subprocess_utils.run_no_outputs(
            f'openssl req -x509 -newkey rsa:2048 -days 36500 -nodes '
            f'-subj "/" -keyout {keyfile} -out {certfile}')

        test = smoke_tests_utils.Test(
            f'test-skyserve-https',
            [
                f'sky serve up -n {name} --cloud {generic_cloud} -y tests/skyserve/https/service.yaml '
                f'--env TLS_KEYFILE_ENV_VAR={keyfile} --env TLS_CERTFILE_ENV_VAR={certfile}',
                _SERVE_WAIT_UNTIL_READY.format(name=name, replica_num=1),
                f'{_SERVE_ENDPOINT_WAIT.format(name=name)}; '
                'output=$(curl $endpoint -k); echo $output; '
                'echo $output | grep "Hi, SkyPilot here"',
                # Self signed certificate should fail without -k.
                f'{_SERVE_ENDPOINT_WAIT.format(name=name)}; '
                'output=$(curl $endpoint 2>&1); echo $output; '
                'echo $output | grep "self-signed certificate"',
                # curl with wrong schema (http) should fail.
                f'{_SERVE_ENDPOINT_WAIT.format(name=name)}; '
                'http_endpoint="${endpoint/https:/http:}"; '
                'output=$(curl $http_endpoint 2>&1); echo $output; '
                'echo $output | grep "Empty reply from server"',
            ],
            _TEARDOWN_SERVICE.format(name=name),
            timeout=20 * 60,
        )
        smoke_tests_utils.run_one_test(test)


# TODO(Ziming, Tian): Add tests for autoscaling.


# ------- Testing user dependencies --------
def test_user_dependencies(generic_cloud: str):
    name = smoke_tests_utils.get_cluster_name()
    test = smoke_tests_utils.Test(
        'user-dependencies',
        [
            f'sky launch -y -c {name} --cloud {generic_cloud} "pip install ray>2.11; ray start --head"',
            f'sky logs {name} 1 --status',
            f'sky exec {name} "echo hi"',
            f'sky logs {name} 2 --status',
            f'sky status -r {name} | grep UP',
            f'sky exec {name} "echo bye"',
            f'sky logs {name} 3 --status',
            f'sky launch -c {name} tests/test_yamls/different_default_conda_env.yaml',
            f'sky logs {name} 4 --status',
            # Launch again to test the default env does not affect SkyPilot
            # runtime setup
            f'sky launch -c {name} "python --version 2>&1 | grep \'Python 3.6\' || exit 1"',
            f'sky logs {name} 5 --status',
        ],
        f'sky down -y {name}',
    )
    smoke_tests_utils.run_one_test(test)<|MERGE_RESOLUTION|>--- conflicted
+++ resolved
@@ -286,14 +286,9 @@
             f'sky serve up -n {name} -y tests/skyserve/spot/recovery.yaml',
             _SERVE_WAIT_UNTIL_READY.format(name=name, replica_num=1),
             f'{_SERVE_ENDPOINT_WAIT.format(name=name)}; '
-<<<<<<< HEAD
-            'request_output=$(curl http://$endpoint); echo "$request_output"; echo "$request_output" | grep "Hi, SkyPilot here"',
+            'request_output=$(curl $endpoint); echo "$request_output"; echo "$request_output" | grep "Hi, SkyPilot here"',
             smoke_tests_utils.run_cloud_cmd_on_cluster(
                 name, smoke_tests_utils.terminate_gcp_replica(name, zone, 1)),
-=======
-            'request_output=$(curl $endpoint); echo "$request_output"; echo "$request_output" | grep "Hi, SkyPilot here"',
-            smoke_tests_utils.terminate_gcp_replica(name, zone, 1),
->>>>>>> 97b8e8f1
             _SERVE_WAIT_UNTIL_READY.format(name=name, replica_num=1),
             f'{_SERVE_ENDPOINT_WAIT.format(name=name)}; '
             'request_output=$(curl $endpoint); echo "$request_output"; echo "$request_output" | grep "Hi, SkyPilot here"',
@@ -400,11 +395,7 @@
             f'echo "$s" | grep -B 100 "NO_REPLICA" | grep "0/0"',
             f'sky serve update {name} --cloud {generic_cloud} -y tests/skyserve/auto_restart.yaml',
             f'{_SERVE_ENDPOINT_WAIT.format(name=name)}; '
-<<<<<<< HEAD
-            'until curl --connect-timeout 10 --max-time 10 http://$endpoint | grep "Hi, SkyPilot here"; do sleep 1; done; sleep 2; '
-=======
-            'until curl $endpoint | grep "Hi, SkyPilot here"; do sleep 2; done; sleep 2; '
->>>>>>> 97b8e8f1
+            'until curl --connect-timeout 10 --max-time 10 $endpoint | grep "Hi, SkyPilot here"; do sleep 1; done; sleep 2; '
             + _check_replica_in_status(name, [(1, False, 'READY'),
                                               (1, False, 'FAILED')]),
         ],
